--- conflicted
+++ resolved
@@ -6,12 +6,7 @@
 from typing import Any, Iterable, Sequence, overload
 from typing_extensions import Self
 
-<<<<<<< HEAD
 from tarina import lang, Empty
-from typing_extensions import Self
-=======
-from tarina import lang
->>>>>>> a3779534
 
 from .action import Action, store
 from .args import Arg, Args
@@ -68,17 +63,8 @@
     """命令节点帮助信息"""
 
     def __init__(
-<<<<<<< HEAD
         self, name: str, args: Arg | Args | None = None,
         dest: str | None = None, default: Any = Empty, action: Action | None = None,
-=======
-        self,
-        name: str,
-        args: Arg | Args | None = None,
-        dest: str | None = None,
-        default: Any = None,
-        action: Action | None = None,
->>>>>>> a3779534
         separators: str | Sequence[str] | set[str] | None = None,
         help_text: str | None = None,
     ):
@@ -95,27 +81,15 @@
             help_text (str | None, optional): 命令帮助信息
         """
         if not name:
-<<<<<<< HEAD
-            raise InvalidParam(lang.require("common", "name_empty"))
+            raise InvalidArgs(lang.require("common", "name_empty"))
         self.name = name.replace(" ", "_")
-=======
-            raise InvalidArgs(lang.require("common", "name_empty"))
-        _parts = name.split(" ")
-        self.name = _parts[-1]
-        self.requires = ([requires] if isinstance(requires, str) else list(requires)) if requires else []
-        self.requires.extend(_parts[:-1])
->>>>>>> a3779534
         self.args = Args() + args
         self.default = default
         self.action = action or store
         _handle_default(self)
         self.separators = (" ",) if separators is None else ((separators,) if isinstance(separators, str) else tuple(separators))  # noqa: E501
         self.nargs = len(self.args.argument)
-<<<<<<< HEAD
         self.dest = (dest or self.name.lstrip('-')).lstrip('-')
-=======
-        self.dest = (dest or (("_".join(self.requires) + "_") if self.requires else "") + self.name.lstrip("-")).lstrip("-")  # noqa: E501
->>>>>>> a3779534
         self.help_text = help_text or self.dest
         self._hash = self._calc_hash()
 
@@ -170,25 +144,11 @@
 
     def __init__(
         self,
-<<<<<<< HEAD
         name: str, args: Arg | Args | None = None, alias: Iterable[str] | None = None,
         dest: str | None = None, default: Any = Empty, action: Action | None = None,
         separators: str | Sequence[str] | set[str] | None = None,
         help_text: str | None = None,
         compact: bool = False,
-=======
-        name: str,
-        args: Arg | Args | None = None,
-        alias: Iterable[str] | None = None,
-        dest: str | None = None,
-        default: Any = None,
-        action: Action | None = None,
-        separators: str | Sequence[str] | set[str] | None = None,
-        help_text: str | None = None,
-        requires: str | list[str] | tuple[str, ...] | set[str] | None = None,
-        compact: bool = False,
-        priority: int = 0,
->>>>>>> a3779534
     ):
         """初始化命令选项
 
@@ -214,14 +174,9 @@
         aliases.insert(0, _name)
         self.aliases = frozenset(aliases)
         self.compact = compact
-<<<<<<< HEAD
         if default is not Empty:
             default = default if isinstance(default, OptionResult) else OptionResult(default)
         super().__init__(name, args, dest, default, action, separators, help_text)
-=======
-        default = None if default is None else default if isinstance(default, OptionResult) else OptionResult(default)
-        super().__init__(name, args, dest, default, action, separators, help_text, requires)
->>>>>>> a3779534
         if self.separators == ("",):
             self.compact = True
             self.separators = (" ",)
@@ -247,14 +202,10 @@
             TypeError: 如果other不是命令选项或命令节点, 则抛出此异常
         """
         if isinstance(other, Option):
-<<<<<<< HEAD
             return Subcommand(
                 self.name, other, self.args, dest=self.dest,
                 separators=self.separators, help_text=self.help_text,
             )
-=======
-            return Subcommand(self.name, other, self.args, dest=self.dest, separators=self.separators, help_text=self.help_text, requires=self.requires)  # noqa: E501
->>>>>>> a3779534
         if isinstance(other, (Arg, Args)):
             self.args += other
             self.nargs = len(self.args)
@@ -286,12 +237,7 @@
 
     与命令节点不同, 子命令可以包含多个命令选项与相对于自己的子命令
     """
-<<<<<<< HEAD
     default: SubcommandResult | type[Empty]
-=======
-
-    default: SubcommandResult | None
->>>>>>> a3779534
     """子命令默认值"""
     options: list[Option | Subcommand]
     """子命令包含的选项与子命令"""
@@ -300,12 +246,7 @@
         self,
         name: str,
         *args: Args | Arg | Option | Subcommand | list[Option | Subcommand],
-<<<<<<< HEAD
         dest: str | None = None, default: Any = Empty,
-=======
-        dest: str | None = None,
-        default: Any = None,
->>>>>>> a3779534
         separators: str | Sequence[str] | set[str] | None = None,
         help_text: str | None = None,
     ):
@@ -324,7 +265,6 @@
         for li in args:
             if isinstance(li, list):
                 self.options.extend(li)
-<<<<<<< HEAD
         if default is not Empty:
             default = default if isinstance(default, SubcommandResult) else SubcommandResult(default)
         super().__init__(
@@ -332,10 +272,6 @@
             reduce(lambda x, y: x + y, [Args()] + [i for i in args if isinstance(i, (Arg, Args))]),  # type: ignore
             dest, default, None, separators, help_text
         )
-=======
-        default = None if default is None else (default if isinstance(default, SubcommandResult) else SubcommandResult(default))  # noqa: E501
-        super().__init__(name, reduce(lambda x, y: x + y, [Args()] + [i for i in args if isinstance(i, (Arg, Args))]), dest, default, None, separators, help_text, requires)  # type: ignore  # noqa: E501
->>>>>>> a3779534
 
     def __add__(self, other: Option | Args | Arg | str) -> Self:
         """连接子命令与命令选项或命令节点
