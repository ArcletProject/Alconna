--- conflicted
+++ resolved
@@ -161,26 +161,16 @@
                 return (pf, cmd), (pf, val._value), True, None
             if comp and (val := self.comp_pattern.validate(cmd)).success:
                 if c_str:
-<<<<<<< HEAD
                     pbfn(cmd[len(str(val._value)):], replace=True)
                 return (pf, cmd), (pf, cmd[:len(str(val._value))]), True, None
-=======
-                    pbfn(cmd[len(str(val.value)) :], replace=True)
-                return (pf, cmd), (pf, cmd[: len(str(val.value))]), True, None
->>>>>>> a3779534
             return
         if (val := self.patterns.validate(pf)).success:
             if (val2 := self.command.validate(cmd)).success:
                 return (pf, cmd), (val._value, val2._value), True, None
             if comp and (val2 := self.comp_pattern.validate(cmd)).success:
                 if c_str:
-<<<<<<< HEAD
                     pbfn(cmd[len(str(val2._value)):], replace=True)
                 return (pf, cmd), (val._value, cmd[:len(str(val2._value))]), True, None
-=======
-                    pbfn(cmd[len(str(val2.value)) :], replace=True)
-                return (pf, cmd), (val.value, cmd[: len(str(val2.value))]), True, None
->>>>>>> a3779534
             return
 
     def match1(self, pf: Any, cmd: Any, p_str: bool, c_str: bool, pbfn: Callable[..., ...], comp: bool):
@@ -219,18 +209,12 @@
             if mat := self.command.fullmatch(cmd):
                 return (pf, cmd), (val._value, cmd), True, mat.groupdict()
             if comp and (mat := self.command.match(cmd)):
-<<<<<<< HEAD
                 pbfn(cmd[len(mat[0]):], replace=True)
                 return (pf, cmd), (val._value, mat[0]), True, mat.groupdict()
-=======
-                pbfn(cmd[len(mat[0]) :], replace=True)
-                return (pf, cmd), (val.value, mat[0]), True, mat.groupdict()
->>>>>>> a3779534
 
 
 class Header:
     """命令头部的匹配表达式"""
-
     __slots__ = ("origin", "content", "mapping", "compact", "compact_pattern")
 
     def __init__(
