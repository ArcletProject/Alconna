from __future__ import annotations

from dataclasses import dataclass, field
from re import Match
from typing import TYPE_CHECKING, Any, Callable, Generic, Set
from typing_extensions import Self, TypeAlias

<<<<<<< HEAD
from tarina import lang, Empty
from typing_extensions import Self, TypeAlias
=======
from tarina import lang
>>>>>>> a3779534

from ..action import Action
from ..args import Args
from ..arparma import Arparma
from ..base import Completion, Help, Option, Shortcut, Subcommand
from ..completion import comp_ctx
from ..config import config
from ..exceptions import ArgumentMissing, FuzzyMatchSuccess, InvalidParam, ParamsUnmatched, PauseTriggered, SpecialOptionTriggered
from ..manager import ShortcutArgs, command_manager
from ..model import HeadResult, OptionResult, SubcommandResult
from ..output import output_manager
from ..typing import TDC
from ._handlers import (
    _handle_shortcut_data,
    _handle_shortcut_reg,
    analyse_args,
    analyse_header,
    analyse_param,
    handle_completion,
    handle_help,
    handle_opt_default,
    handle_shortcut,
    prompt,
)
from ._header import Header
from ._util import levenshtein

if TYPE_CHECKING:
    from ..core import Alconna
    from ._argv import Argv

_SPECIAL = {"help": handle_help, "shortcut": handle_shortcut, "completion": handle_completion}


def _compile_opts(option: Option, data: dict[str, Option | list[Option] | SubAnalyser]):
    """处理选项

    Args:
        option (Option): 选项
        data (dict[str, Sentence | Option | list[Option] | SubAnalyser]): 编译的节点
    """
    for alias in option.aliases:
        if li := data.get(alias):
            if isinstance(li, SubAnalyser):
                continue
            if isinstance(li, list):
                li.append(option)
                li.sort(key=lambda x: x.priority, reverse=True)
            else:
                data[alias] = sorted([li, option], key=lambda x: x.priority, reverse=True)
        else:
            data[alias] = option


def default_compiler(analyser: SubAnalyser, pids: set[str]):
    """默认的编译方法

    Args:
        analyser (SubAnalyser): 任意子解析器
        pids (set[str]): 节点名集合
    """
    for opts in analyser.command.options:
        if isinstance(opts, Option) and not isinstance(opts, (Help, Shortcut, Completion)):
            if opts.compact or opts.action.type == 2 or not set(analyser.command.separators).issuperset(opts.separators):  # noqa: E501
                analyser.compact_params.append(opts)
            _compile_opts(opts, analyser.compile_params)  # type: ignore
            if opts.default is not Empty:
                analyser.default_opt_result[opts.dest] = (opts.default, opts.action)
            pids.update(opts.aliases)
        elif isinstance(opts, Subcommand):
            sub = SubAnalyser(opts)
            analyser.compile_params[opts.name] = sub
            pids.add(opts.name)
            default_compiler(sub, pids)
            if not set(analyser.command.separators).issuperset(opts.separators):
                analyser.compact_params.append(sub)
            if sub.command.default:
                analyser.default_sub_result[opts.dest] = sub.command.default


@dataclass
class SubAnalyser(Generic[TDC]):
    """子解析器, 用于子命令的解析"""

    command: Subcommand
    """子命令"""
    default_main_only: bool = field(default=False)
    """命令是否只有主参数"""
    need_main_args: bool = field(default=False)
    """是否需要主参数"""
    compile_params: dict[str, Option | list[Option] | SubAnalyser[TDC]] = field(default_factory=dict)
    """编译的节点"""
    compact_params: list[Option | SubAnalyser[TDC]] = field(default_factory=list)
    """可能紧凑的需要逐个解析的节点"""
    self_args: Args = field(init=False)
    """命令自身参数"""
    subcommands_result: dict[str, SubcommandResult] = field(init=False)
    """子命令的解析结果"""
    options_result: dict[str, OptionResult] = field(init=False)
    """选项的解析结果"""
    args_result: dict[str, Any] = field(init=False)
    """参数的解析结果"""
    header_result: HeadResult | None = field(init=False)
    """头部的解析结果"""
    value_result: Any = field(init=False)
    """值的解析结果"""
    default_opt_result: dict[str, tuple[OptionResult, Action]] = field(default_factory=dict)
    """默认选项的解析结果"""
    default_sub_result: dict[str, SubcommandResult] = field(default_factory=dict)
    """默认子命令的解析结果"""

    def _clr(self):
        """清除自身的解析结果"""
        self.reset()
        ks = list(self.__dict__.keys())
        for k in ks:
            delattr(self, k)

    def __post_init__(self):
        self.reset()
        self.self_args = self.command.args
        if self.command.nargs > 0 and self.command.nargs > self.self_args.optional_count:
            self.need_main_args = True  # 如果need_marg那么match的元素里一定得有main_argument
        _de_count = sum(arg.field.default is not None for arg in self.self_args.argument)
        if _de_count and _de_count == self.command.nargs:
            self.default_main_only = True

    def result(self) -> SubcommandResult:
        """生成子命令解析结果

        Returns:
            SubcommandResult: 子命令解析结果
        """
        if self.default_opt_result:
            handle_opt_default(self.default_opt_result, self.options_result)
        if self.default_sub_result:
            for k, v in self.default_sub_result.items():
                if k not in self.subcommands_result:
                    self.subcommands_result[k] = v
        res = SubcommandResult(self.value_result, self.args_result, self.options_result, self.subcommands_result)
        self.reset()
        return res

    def reset(self):
        """重置解析器"""
        self.args_result = {}
        self.options_result = {}
        self.subcommands_result = {}
        self.value_result = None
        self.header_result = None

    def process(self, argv: Argv[TDC]) -> Self:
        """处理传入的参数集合

        Args:
            argv (Argv[TDC]): 命令行参数

        Returns:
            Self: 自身

        Raises:
            ParamsUnmatched: 名称不匹配
            FuzzyMatchSuccess: 模糊匹配成功
        """
        sub = argv.context = self.command
        name, _ = argv.next(sub.separators)
        if name != sub.name:  # 先匹配节点名称
            if argv.fuzzy_match and levenshtein(name, sub.name) >= config.fuzzy_threshold:
                raise FuzzyMatchSuccess(lang.require("fuzzy", "matched").format(source=name, target=sub.name))
            raise ParamsUnmatched(lang.require("subcommand", "name_error").format(target=name, source=sub.name))

        self.value_result = sub.action.value
        return self.analyse(argv)

    def analyse(self, argv: Argv[TDC]) -> Self:
        """解析传入的参数集合

        Args:
            argv (Argv[TDC]): 命令行参数

        Returns:
            Self: 自身

        Raises:
            ArgumentMissing: 参数缺失
        """
        while analyse_param(self, argv, self.command.separators):
            pass
        if self.default_main_only and not self.args_result:
            self.args_result = analyse_args(argv, self.self_args)
        if not self.args_result and self.need_main_args:
            raise ArgumentMissing(lang.require("subcommand", "args_missing").format(name=self.command.dest))
        return self

    def get_sub_analyser(self, target: Subcommand) -> SubAnalyser[TDC] | None:
        """获取子解析器

        Args:
            target (Subcommand): 目标子命令

        Returns:
            SubAnalyser[TDC] | None: 子解析器
        """
        if target == self.command:
            return self
        for param in self.compile_params.values():
            if isinstance(param, SubAnalyser):
                return param.get_sub_analyser(target)


class Analyser(SubAnalyser[TDC], Generic[TDC]):
    """命令解析器"""

    command: Alconna
    """命令实例"""
    used_tokens: set[int]
    """已使用的token"""
    command_header: Header
    """命令头部"""

    def __init__(self, alconna: Alconna[TDC], compiler: TCompile | None = None):
        """初始化解析器

        Args:
            alconna (Alconna[TDC]): 命令实例
            compiler (TCompile | None, optional): 编译器方法
        """
        super().__init__(alconna)
        self.fuzzy_match = alconna.meta.fuzzy_match
        self.used_tokens = set()
        self.command_header = Header.generate(alconna.command, alconna.prefixes, alconna.meta.compact)
        compiler = compiler or default_compiler
        compiler(self, command_manager.resolve(self.command).param_ids)

    def _clr(self):
        self.used_tokens.clear()
        super()._clr()

    def __repr__(self):
        return f"<{self.__class__.__name__} of {self.command.path}>"

    def shortcut(
        self, argv: Argv[TDC], trigger: str, data: list[Any], short: Arparma | ShortcutArgs, reg: Match | None = None
    ) -> Arparma[TDC]:
        """处理被触发的快捷命令

        Args:
            argv (Argv[TDC]): 命令行参数
            trigger (str): 触发词
            data (list[Any]): 剩余参数
            short (Arparma | ShortcutArgs): 快捷命令
            reg (Match | None): 可能的正则匹配结果

        Returns:
            Arparma[TDC]: Arparma 解析结果

        Raises:
            ParamsUnmatched: 若不允许快捷命令后随其他参数，则抛出此异常
        """
        if isinstance(short, Arparma):
            return short

        argv.build(short.get("command", argv.converter(self.command.command or self.command.name)))
        if not short.get("fuzzy") and data:
            exc = ParamsUnmatched(lang.require("analyser", "param_unmatched").format(target=data[0]))
            if self.command.meta.raise_exception:
                raise exc
            return self.export(argv, True, exc)
        if short.get("fuzzy") and reg and len(trigger) > reg.span()[1]:
            argv.addon((trigger[reg.span()[1] :],))
        argv.addon(short.get("args", []))
        data = _handle_shortcut_data(argv, data)
        argv.bak_data = argv.raw_data.copy()
        argv.addon(data)
        if reg:
            _handle_shortcut_reg(argv, reg.groups(), reg.groupdict())
        argv.bak_data = argv.raw_data.copy()
        if argv.message_cache:
            argv.token = argv.generate_token(argv.raw_data)
        return self.process(argv)

    def process(self, argv: Argv[TDC]) -> Arparma[TDC]:
        """主体解析函数, 应针对各种情况进行解析

        Args:
            argv (Argv[TDC]): 命令行参数

        Returns:
            Arparma[TDC]: Arparma 解析结果

        Raises:
            ValueError: 快捷命令查找失败
            InvalidParam: 参数不匹配
            ArgumentMissing: 参数缺失
        """
        if argv.message_cache and argv.token in self.used_tokens and (res := command_manager.get_record(argv.token)):
            return res
        try:
            self.header_result = analyse_header(self.command_header, argv)
        except InvalidParam as e:
            _next = e.args[1]
            if _next.__class__ is not str or not _next:
                if self.command.meta.raise_exception:
                    raise e
                return self.export(argv, True, e)
            try:
                _res = command_manager.find_shortcut(self.command, _next)
            except ValueError as exc:
                if self.command.meta.raise_exception:
                    raise e from exc
                return self.export(argv, True, e)
            else:
                data = argv.release()
                self.reset()
                argv.reset()
                return self.shortcut(argv, _next, data, *_res)

        except FuzzyMatchSuccess as Fuzzy:
            output_manager.send(self.command.name, lambda: str(Fuzzy))
            return self.export(argv, True)

        except RuntimeError as e:
            exc = InvalidParam(lang.require("header", "error").format(target=argv.release(recover=True)[0]))
            if self.command.meta.raise_exception:
                raise exc from e
            return self.export(argv, True, exc)

        if fail := self.analyse(argv):
            return fail

        if argv.done and (not self.need_main_args or self.args_result):
            return self.export(argv)

        rest = argv.release()
        if len(rest) > 0:
            if isinstance(rest[-1], str) and rest[-1] in argv.completion_names:
                argv.bak_data[-1] = argv.bak_data[-1][: -len(rest[-1])].rstrip()
                return handle_completion(self, argv, rest[-2])
            exc = ParamsUnmatched(lang.require("analyser", "param_unmatched").format(target=argv.next(move=False)[0]))
        else:
            exc = ArgumentMissing(lang.require("analyser", "param_missing"))
        if comp_ctx.get(None) and isinstance(exc, ArgumentMissing):
            raise PauseTriggered(prompt(self, argv), exc)
        if self.command.meta.raise_exception:
            raise exc
        return self.export(argv, True, exc)

    def analyse(self, argv: Argv[TDC]) -> Arparma[TDC] | None:
        try:
            while analyse_param(self, argv) and argv.current_index != argv.ndata:
                pass
        except FuzzyMatchSuccess as e:
            output_manager.send(self.command.name, lambda: str(e))
            return self.export(argv, True)
        except SpecialOptionTriggered as sot:
            return _SPECIAL[sot.args[0]](self, argv)
        except (InvalidParam, ArgumentMissing) as e1:
            if (rest := argv.release()) and isinstance(rest[-1], str):
                if rest[-1] in argv.completion_names and "completion" not in argv.namespace.disable_builtin_options:
                    argv.bak_data[-1] = argv.bak_data[-1][: -len(rest[-1])].rstrip()
                    return handle_completion(self, argv)
                if (handler := argv.special.get(rest[-1])) and handler not in argv.namespace.disable_builtin_options:
                    return _SPECIAL[handler](self, argv)
            if comp_ctx.get(None):
                if isinstance(e1, InvalidParam):
                    argv.free(argv.context.separators if argv.context else None)
                raise PauseTriggered(prompt(self, argv), e1) from e1
            if self.command.meta.raise_exception:
                raise
            return self.export(argv, True, e1)

        if self.default_main_only and not self.args_result:
            self.args_result = analyse_args(argv, self.self_args)

    def export(
        self,
        argv: Argv[TDC],
        fail: bool = False,
        exception: BaseException | None = None,
    ) -> Arparma[TDC]:
        """创建 `Arparma` 解析结果, 其一定是一次解析的最后部分

        Args:
            argv (Argv[TDC]): 命令行参数
            fail (bool, optional): 是否解析失败. Defaults to False.
            exception (BaseException | None, optional): 解析失败时的异常. Defaults to None.
        """
        result = Arparma(self.command.path, argv.origin, not fail, self.header_result)
        if fail:
            result.error_info = exception
            result.error_data = argv.release()
        else:
            if self.default_opt_result:
                handle_opt_default(self.default_opt_result, self.options_result)
            if self.default_sub_result:
                for k, v in self.default_sub_result.items():
                    if k not in self.subcommands_result:
                        self.subcommands_result[k] = v
            result.main_args = self.args_result
            result.options = self.options_result
            result.subcommands = self.subcommands_result
            if argv.message_cache:
                command_manager.record(argv.token, result)
                self.used_tokens.add(argv.token)
        self.reset()
        return result  # type: ignore


TCompile: TypeAlias = Callable[[SubAnalyser, Set[str]], None]<|MERGE_RESOLUTION|>--- conflicted
+++ resolved
@@ -3,14 +3,9 @@
 from dataclasses import dataclass, field
 from re import Match
 from typing import TYPE_CHECKING, Any, Callable, Generic, Set
-from typing_extensions import Self, TypeAlias
-
-<<<<<<< HEAD
+
 from tarina import lang, Empty
 from typing_extensions import Self, TypeAlias
-=======
-from tarina import lang
->>>>>>> a3779534
 
 from ..action import Action
 from ..args import Args
