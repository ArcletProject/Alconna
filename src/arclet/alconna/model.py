from dataclasses import dataclass

_repr_ = lambda self: "(" + " ".join([f"{k}={getattr(self, k, ...)!r}" for k in self.__slots__]) + ")"


@dataclass(init=False, eq=True)
<<<<<<< HEAD
=======
class Sentence:
    __slots__ = ("name",)
    __str__ = lambda self: self.name
    __repr__ = lambda self: self.name

    def __init__(self, name):
        self.name = name


@dataclass(init=False, eq=True)
>>>>>>> a3779534
class OptionResult:
    __slots__ = ("value", "args")
    __repr__ = _repr_

    def __init__(self, value=Ellipsis, args=None):
        self.value = value
        self.args = args or {}


@dataclass(init=False, eq=True)
class SubcommandResult:
    __slots__ = ("value", "args", "options", "subcommands")
    __repr__ = _repr_

    def __init__(self, value=Ellipsis, args=None, options=None, subcommands=None):
        self.value = value
        self.args = args or {}
        self.options = options or {}
        self.subcommands = subcommands or {}


@dataclass(init=False, eq=True)
class HeadResult:
    __slots__ = ("origin", "result", "matched", "groups")
    __repr__ = _repr_

    def __init__(self, origin=None, result=None, matched=False, groups=None, fixes=None):
        self.origin = origin
        self.result = result
        self.matched = matched
        self.groups = groups or {}
        if fixes:
            self.groups.update({k: v.exec(self.groups[k]).value for k, v in fixes.items() if k in self.groups})  # noqa<|MERGE_RESOLUTION|>--- conflicted
+++ resolved
@@ -4,19 +4,6 @@
 
 
 @dataclass(init=False, eq=True)
-<<<<<<< HEAD
-=======
-class Sentence:
-    __slots__ = ("name",)
-    __str__ = lambda self: self.name
-    __repr__ = lambda self: self.name
-
-    def __init__(self, name):
-        self.name = name
-
-
-@dataclass(init=False, eq=True)
->>>>>>> a3779534
 class OptionResult:
     __slots__ = ("value", "args")
     __repr__ = _repr_
