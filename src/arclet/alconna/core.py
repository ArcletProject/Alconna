"""Alconna 主体"""
from __future__ import annotations

import sys
<<<<<<< HEAD
from dataclasses import InitVar, dataclass, field
from functools import reduce
from typing import Any, Callable, Generic, List, Literal, Sequence, Tuple, TypeVar, Union, overload
from typing_extensions import Self

from .action import ArgAction, exec_, exec_args
from .analyser import Analyser, TAnalyser
from .args import Arg, Args
from .arparma import Arparma, ArparmaBehavior
from .base import Option, Subcommand
from .config import Namespace, config
from .duplication import Duplication
from .exceptions import PauseTriggered
from .executor import ArparmaExecutor, T
from .formatter import TextFormatter
from .manager import ShortcutArgs, command_manager
from .typing import TDataCollection
from .util import init_spec

T_Duplication = TypeVar('T_Duplication', bound=Duplication)
T_Header = Union[List[Union[str, object]], List[Tuple[object, str]]]

@dataclass
class ActionHandler(ArparmaBehavior):
    source: InitVar[Alconna]
    main_action: ArgAction | None = field(init=False, default=None)
    options: dict[str, ArgAction] = field(init=False, default_factory=dict)

    def __post_init__(self, source: Alconna):
        self.main_action = source.action
        def _step(src, prefix=None):
            for opt in src.options:
                if opt.action:
                    self.options[(f"{prefix}." if prefix else "") + opt.dest] = opt.action
                if hasattr(opt, "options"):
                    _step(opt, (f"{prefix}." if prefix else "") + opt.dest)

        _step(source)

    def operate(self, interface: Arparma):
        self.before_operate(interface)
        source = interface.source
        if action := self.main_action:
            self.update(interface, "main_args", exec_args(interface.main_args, action, source.meta.raise_exception))
        for path, action in self.options.items():
            if d := interface.query(path, None):
                end, value = exec_(d, action, source.meta.raise_exception)  # type: ignore
                self.update(interface, f"{path}.{end}", value)  # type: ignore

@dataclass(unsafe_hash=True)
class CommandMeta:
    description: str = field(default="Unknown")
    usage: str | None = field(default=None)
    example: str | None = field(default=None)
    author: str | None = field(default=None)
    fuzzy_match: bool = field(default=False)
    raise_exception: bool = field(default=False)
    hide: bool = field(default=False)
    keep_crlf: bool = field(default=False)


class Alconna(Subcommand, Generic[TAnalyser]):
=======
from dataclasses import dataclass, field
from functools import partial
from pathlib import Path
from typing import Any, Callable, Generic, Sequence, TypeVar, overload

from tarina import init_spec, lang
from typing_extensions import Self

from ._internal._analyser import Analyser, TCompile
from .args import Arg, Args
from .arparma import Arparma, ArparmaBehavior, requirement_handler
from .base import Option, Subcommand
from .config import Namespace, config
from .duplication import Duplication
from .exceptions import ExecuteFailed, NullMessage
from .formatter import TextFormatter
from .manager import ShortcutArgs, command_manager
from .typing import TDC, CommandMeta, DataCollection, TPrefixes

T_Duplication = TypeVar('T_Duplication', bound=Duplication)
T = TypeVar("T")
TDC1 = TypeVar("TDC1", bound=DataCollection[Any])


def add_builtin_options(options: list[Option | Subcommand], ns: Namespace) -> None:
    options.append(
        Option("|".join(ns.builtin_option_name['help']), help_text=lang.require("builtin", "option_help")),
    )
    options.append(
        Option(
            "|".join(ns.builtin_option_name['shortcut']),
            Args["delete;?", "delete"]["name", str]["command", str, "_"],
            help_text=lang.require("builtin", "option_shortcut")
        )
    )
    options.append(
        Option(
            "|".join(ns.builtin_option_name['completion']),
            help_text=lang.require("builtin", "option_completion")
        )
    )


@dataclass(init=True, unsafe_hash=True)
class ArparmaExecutor(Generic[T]):
    """Arparma 执行器

    Attributes:
        target(Callable[..., T]): 目标函数
    """
    target: Callable[..., T]
    binding: Callable[..., list[Arparma]] = field(default=lambda: [], repr=False)

    __call__ = lambda self, *args, **kwargs: self.target(*args, **kwargs)

    @property
    def result(self) -> T:
        """执行结果"""
        if not self.binding:
            raise ExecuteFailed(None)
        arps = self.binding()
        if not arps or not arps[0].matched:
            raise ExecuteFailed("Unmatched")
        try:
            return arps[0].call(self.target)
        except Exception as e:
            raise ExecuteFailed(e) from e


class Alconna(Subcommand, Generic[TDC]):
>>>>>>> 4bc29f04
    """
    更加精确的命令解析

    Examples:

        >>> from arclet.alconna import Alconna
        >>> alc = Alconna(
        ...     "name",
<<<<<<< HEAD
        ...     ["h1", "h2"],
=======
        ...     ["p1", "p2"],
>>>>>>> 4bc29f04
        ...     Option("opt", Args["opt_arg", "opt_arg"]),
        ...     Subcommand(
        ...         "sub_name",
        ...         Option("sub_opt", Args["sub_arg", "sub_arg"]),
        ...         Args["sub_main_args", "sub_main_args"]
        ...     ),
        ...     Args["main_args", "main_args"],
        ...  )
        >>> alc.parse("name opt opt_arg")
    """
<<<<<<< HEAD
    headers: list[str | object] | list[tuple[object, str]]
    command: str | Any
    analyser_type: type[TAnalyser]
    formatter: TextFormatter
    namespace: str
    meta: CommandMeta
    behaviors: list[ArparmaBehavior]

    global_analyser_type: type[Analyser] = Analyser

    @classmethod
    def default_analyser(cls, __t: type[TAnalyser] | None = None) -> type[Alconna[TAnalyser]]:
        """配置 Alconna 的默认解析器"""
        if __t is not None:
            cls.global_analyser_type = __t
        return cls

    def __init__(
        self,
        *args: Option | Subcommand | str | T_Header | Any | Args | Arg,
        action: ArgAction | Callable | None = None,
        meta: CommandMeta | None = None,
        namespace: str | Namespace | None = None,
        separators: str | set[str] | Sequence[str] | None = None,
        analyser_type: type[TAnalyser] | None = None,
=======
    prefixes: TPrefixes
    """命令前缀"""
    command: str | Any
    """命令名"""
    formatter: TextFormatter
    """文本格式化器"""
    namespace: str
    """命名空间"""
    meta: CommandMeta
    """命令元数据"""
    behaviors: list[ArparmaBehavior]
    """命令行为器"""

    @property
    def compile(self) -> Callable[[TCompile | None], Analyser[TDC]]:
        """编译 `Alconna` 为对应的解析器"""
        return partial(Analyser, self)

    def __init__(
        self,
        *args: Option | Subcommand | str | TPrefixes | Any | Args | Arg,
        meta: CommandMeta | None = None,
        namespace: str | Namespace | None = None,
        separators: str | set[str] | Sequence[str] | None = None,
>>>>>>> 4bc29f04
        behaviors: list[ArparmaBehavior] | None = None,
        formatter_type: type[TextFormatter] | None = None
    ):
        """
        以标准形式构造 `Alconna`

        Args:
<<<<<<< HEAD
            args: 命令选项、主参数、命令名称或命令头
            action: 命令解析后针对主参数的回调函数
            meta: 命令元信息
            namespace: 命令命名空间, 默认为 'Alconna'
            separators: 命令参数分隔符, 默认为空格
            analyser_type: 命令解析器类型, 默认为 DisorderCommandAnalyser
            behaviors: 命令解析行为，默认为 None
            formatter_type: 命令帮助文本格式器类型, 默认为 DefaultHelpTextFormatter
        """
        if not namespace:
            np_config = config.default_namespace
        elif isinstance(namespace, Namespace):
            np_config = config.namespaces.setdefault(namespace.name, namespace)
        else:
            np_config = config.namespaces.setdefault(namespace, Namespace(namespace))
        self.headers = next(filter(lambda x: isinstance(x, list), args + (np_config.headers.copy(),)))  # type: ignore
        try:
            self.command = next(filter(lambda x: not isinstance(x, (list, Option, Subcommand, Args, Arg)), args))
        except StopIteration:
            self.command = "" if self.headers else sys.argv[0]
        self.namespace = np_config.name
        self.analyser_type = analyser_type or self.__class__.global_analyser_type  # type: ignore
        self.formatter = (formatter_type or np_config.formatter_type or TextFormatter)()
        self.meta = meta or CommandMeta()
        self.meta.fuzzy_match = self.meta.fuzzy_match or np_config.fuzzy_match
        self.meta.raise_exception = self.meta.raise_exception or np_config.raise_exception
        super().__init__(
            command_manager.sign,
            reduce(lambda x, y: x + y, [Args()] + [i for i in args if isinstance(i, (Arg, Args))]),  # type: ignore
            action=action,
            separators=separators or np_config.separators,
        )
        self.options = [i for i in args if isinstance(i, (Option, Subcommand))]
        self.options.append(
            Option("|".join(np_config.builtin_option_name['help']), help_text=config.lang.builtin_option_help),
        )
        self.options.append(
            Option(
                "|".join(np_config.builtin_option_name['shortcut']),
                Args["delete;?", "delete"]["name", str]["command", str, "_"],
                help_text=config.lang.builtin_option_shortcut
            )
        )
        self.options.append(
            Option(
                "|".join(np_config.builtin_option_name['completion']), help_text=config.lang.builtin_option_completion
            )
        )
        self.behaviors = behaviors or []
        self.behaviors.insert(0, ActionHandler(self))
        self.name = f"{self.command or self.headers[0]}".replace(command_manager.sign, "")  # type: ignore
        self._hash = self._calc_hash()
=======
            *args (Option | Subcommand | str | TPrefixes | Any | Args | Arg): 命令选项、主参数、命令名称或命令头
            action (ArgAction | Callable | None, optional): 命令解析后针对主参数的回调函数
            meta (CommandMeta | None, optional): 命令元信息
            namespace (str | Namespace | None, optional): 命令命名空间, 默认为 'Alconna'
            separators (str | set[str] | Sequence[str] | None, optional): 命令参数分隔符, 默认为 `' '`
            behaviors (list[ArparmaBehavior] | None, optional): 命令解析行为器
            formatter_type (type[TextFormatter] | None, optional): 指定的命令帮助文本格式器类型
        """
        if not namespace:
            ns_config = config.default_namespace
        elif isinstance(namespace, str):
            ns_config = config.namespaces.setdefault(namespace, Namespace(namespace))
        else:
            ns_config = namespace
        self.prefixes = next(filter(lambda x: isinstance(x, list), args), ns_config.prefixes.copy())  # type: ignore
        try:
            self.command = next(filter(lambda x: not isinstance(x, (list, Option, Subcommand, Args, Arg)), args))
        except StopIteration:
            if self.prefixes:
                self.command = ""
            else:
                path = Path(sys.argv[0])
                self.command = path.parent.stem if str(path.parent) not in (".", "/", "\\") else path.stem
        self.namespace = ns_config.name
        self.formatter = (formatter_type or ns_config.formatter_type or TextFormatter)()
        self.meta = meta or CommandMeta()
        if self.meta.example:
            self.meta.example = self.meta.example.replace("$", str(self.prefixes[0]) if self.prefixes else "")
        self.meta.fuzzy_match = self.meta.fuzzy_match or ns_config.fuzzy_match
        self.meta.raise_exception = self.meta.raise_exception or ns_config.raise_exception
        self.meta.compact = self.meta.compact or ns_config.compact
        options = [i for i in args if isinstance(i, (Option, Subcommand))]
        add_builtin_options(options, ns_config)
        name = f"{self.command or self.prefixes[0]}"  # type: ignore
        self.path = f"{self.namespace}::{name}"
        _args = Args()
        for i in filter(lambda x: isinstance(x, (Args, Arg)), args):
            _args << i
        super().__init__(
            "ALCONNA::",
            _args, *options, dest=name, separators=separators or ns_config.separators,
        )
        self.name = name
        self.behaviors = []
        for behavior in behaviors or []:
            self.behaviors.extend(requirement_handler(behavior))
>>>>>>> 4bc29f04
        command_manager.register(self)
        self._executors: list[ArparmaExecutor] = []
        self.union = set()

    @property
<<<<<<< HEAD
    def path(self) -> str:
        return f"{self.namespace}::{self.name.replace(command_manager.sign, '')}"

    @property
    def namespace_config(self) -> Namespace:
        return config.namespaces[self.namespace]

    def reset_namespace(self, namespace: Namespace | str, header: bool = True) -> Self:
        """重新设置命名空间"""
=======
    def namespace_config(self) -> Namespace:
        return config.namespaces[self.namespace]

    def reset_namespace(self, namespace: Namespace | str, header: bool = True) -> Self:
        """重新设置命名空间

        Args:
            namespace (Namespace | str): 命名空间
            header (bool, optional): 是否保留命令头, 默认为 `True`
        """
>>>>>>> 4bc29f04
        command_manager.delete(self)
        if isinstance(namespace, str):
            namespace = config.namespaces.setdefault(namespace, Namespace(namespace))
        self.namespace = namespace.name
<<<<<<< HEAD
        if header:
            self.headers = namespace.headers.copy()
        self.options[-3] = Option(
            "|".join(namespace.builtin_option_name['help']), help_text=config.lang.builtin_option_help
        )
        self.options[-2] = Option(
            "|".join(namespace.builtin_option_name['shortcut']),
            Args["delete;?", "delete"]["name", str]["command", str, "_"],
            help_text=config.lang.builtin_option_shortcut
        )
        self.options[-1] = Option(
            "|".join(namespace.builtin_option_name['completion']), help_text=config.lang.builtin_option_completion
        )
=======
        self.path = f"{self.namespace}::{self.name}"
        if header:
            self.prefixes = namespace.prefixes.copy()
        self.options = self.options[:-3]
        add_builtin_options(self.options, namespace)
>>>>>>> 4bc29f04
        self.meta.fuzzy_match = namespace.fuzzy_match or self.meta.fuzzy_match
        self.meta.raise_exception = namespace.raise_exception or self.meta.raise_exception
        self._hash = self._calc_hash()
        command_manager.register(self)
        return self

<<<<<<< HEAD
    def reset_behaviors(self, behaviors: list[ArparmaBehavior]) -> Self:
        """重新设置解析行为器"""
        self.behaviors[1:] = behaviors
        return self

=======
>>>>>>> 4bc29f04
    def get_help(self) -> str:
        """返回该命令的帮助信息"""
        return self.formatter.format_node()

<<<<<<< HEAD
    def shortcut(self, key: str, args: ShortcutArgs | None = None, delete: bool = False):
        """添加快捷命令"""
        try:
            if delete:
                command_manager.delete_shortcut(self, key)
                return config.lang.shortcut_delete_success.format(shortcut=key, target=self.path.split(".")[-1])
            if args:
                command_manager.add_shortcut(self, key, args)
                return config.lang.shortcut_add_success.format(shortcut=key, target=self.path.split(".")[-1])
=======
    def shortcut(self, key: str, args: ShortcutArgs[TDC] | None = None, delete: bool = False):
        """操作快捷命令

        Args:
            key (str): 快捷命令名
            args (ShortcutArgs[TDC] | None, optional): 快捷命令参数, 不传入时则尝试使用最近一次使用的命令
            delete (bool, optional): 是否删除快捷命令, 默认为 `False`

        Returns:
            str: 操作结果

        Raises:
            ValueError: 快捷命令操作失败时抛出
        """
        try:
            if delete:
                command_manager.delete_shortcut(self, key)
                return lang.require("shortcut", "delete_success").format(shortcut=key, target=self.path)
            if args:
                command_manager.add_shortcut(self, key, args)
                return lang.require("shortcut", "add_success").format(shortcut=key, target=self.path)
>>>>>>> 4bc29f04
            elif cmd := command_manager.recent_message:
                alc = command_manager.last_using
                if alc and alc == self:
                    command_manager.add_shortcut(self, key, {"command": cmd})
<<<<<<< HEAD
                    return config.lang.shortcut_add_success.format(shortcut=key, target=self.path.split(".")[-1])
                raise ValueError(
                    config.lang.shortcut_recent_command_error.format(
                        target=self.path, source=getattr(alc, "path", "Unknown"))
=======
                    return lang.require("shortcut", "add_success").format(shortcut=key, target=self.path)
                raise ValueError(
                    lang.require("shortcut", "recent_command_error")
                    .format(target=self.path, source=getattr(alc, "path", "Unknown"))
>>>>>>> 4bc29f04
                )
            else:
                raise ValueError(lang.require("shortcut", "no_recent_command"))
        except Exception as e:
            if self.meta.raise_exception:
                raise e
            return str(e)

    def __repr__(self):
        return f"{self.namespace}::{self.name}(args={self.args}, options={self.options})"

    def add(self, opt: Option | Subcommand) -> Self:
<<<<<<< HEAD
        command_manager.delete(self)
        self.options.insert(-3, opt)
        self.behaviors[0] = ActionHandler(self)
=======
        """添加选项或子命令

        Args:
            opt (Option | Subcommand): 选项或子命令

        Returns:
            Self: 命令本身
        """
        command_manager.delete(self)
        self.options.insert(-3, opt)
>>>>>>> 4bc29f04
        self._hash = self._calc_hash()
        command_manager.register(self)
        return self

    @init_spec(Option, True)
    def option(self, opt: Option) -> Self:
<<<<<<< HEAD
=======
        """添加选项"""
>>>>>>> 4bc29f04
        return self.add(opt)

    @init_spec(Subcommand, True)
    def subcommand(self, sub: Subcommand) -> Self:
<<<<<<< HEAD
        return self.add(sub)

    def _parse(self, message: TDataCollection, interrupt: bool = False) -> Arparma[TDataCollection]:
        if self.union:
            for ana in command_manager.requires(*self.union):
                ana.container.build(message)
                if (res := ana.process(interrupt=interrupt)).matched:
                    return res
        analyser = command_manager.require(self)
        analyser.container.build(message)
        return analyser.process(interrupt=interrupt)
    @overload
    def parse(self, message: TDataCollection) -> Arparma[TDataCollection]: ...
    @overload
    def parse(self, message, *, duplication: type[T_Duplication]) -> T_Duplication: ...
    @overload
    def parse(self, message, *, interrupt: Literal[True]) -> TAnalyser: ...
    def parse(
        self, message: TDataCollection, *, duplication: type[T_Duplication] | None = None, interrupt: bool = False
    ) -> TAnalyser | Arparma[TDataCollection] | T_Duplication:
        """命令分析功能, 传入字符串或消息链, 返回一个特定的数据集合类"""
        try:
            arp = self._parse(message, interrupt)
        except PauseTriggered as e:
            return e.args[0]
        if arp.matched:
            self.behaviors[0].operate(arp)
            arp = arp.execute()
        return duplication(arp) if duplication else arp

    def bind(self, target: Callable[..., T]) -> ArparmaExecutor[T]:
        ext = ArparmaExecutor(target)
        ext.binding = lambda: command_manager.get_result(self)
        self._executors.append(ext)
        return self._executors[-1]

    def __truediv__(self, other) -> Self:
        return self.reset_namespace(other)

=======
        """添加子命令"""
        return self.add(sub)

    def _parse(self, message: TDC) -> Arparma[TDC]:
        if self.union:
            for ana, argv in command_manager.requires(*self.union):
                if (res := ana.process(argv.build(message))).matched:
                    return res
        analyser = command_manager.require(self)
        argv = command_manager.resolve(self)
        argv.build(message)
        return analyser.process(argv)

    @overload
    def parse(self, message: TDC) -> Arparma[TDC]:
        ...

    @overload
    def parse(self, message, *, duplication: type[T_Duplication]) -> T_Duplication:
        ...

    def parse(self, message: TDC, *, duplication: type[T_Duplication] | None = None) -> Arparma[TDC] | T_Duplication:
        """命令分析功能, 传入字符串或消息链, 返回一个特定的数据集合类
        
        Args:
            message (TDC): 命令消息
            duplication (type[T_Duplication], optional): 指定的`副本`类型
        Returns:
            Arparma[TDC] | T_Duplication: 若`duplication`参数为`None`则返回`Arparma`对象, 否则返回`duplication`类型的对象
        Raises:
            NullMessage: 传入的消息为空时抛出
        """
        try:
            arp = self._parse(message)
        except NullMessage as e:
            if self.meta.raise_exception:
                raise e
            return Arparma(self.path, message, False, error_info=e)
        if arp.matched:
            arp = arp.execute(self.behaviors)
            if self._executors:
                for ext in self._executors:
                    arp.call(ext.target)
        return duplication(arp) if duplication else arp

    def bind(self, active: bool = True):
        """绑定命令执行器

        Args:
            active (bool, optional): 该执行器是否由 `Alconna` 主动调用, 默认为 `True`
        """
        def wrapper(target: Callable[..., T]) -> ArparmaExecutor[T]:
            ext = ArparmaExecutor(target, lambda: command_manager.get_result(self))
            if active:
                self._executors.append(ext)
            return ext
        return wrapper

    def __truediv__(self, other) -> Self:
        return self.reset_namespace(other)

>>>>>>> 4bc29f04
    __rtruediv__ = __truediv__

    def __add__(self, other) -> Self:
        command_manager.delete(self)
        if isinstance(other, CommandMeta):
            self.meta = other
        elif isinstance(other, Option):
            self.options.append(other)
        elif isinstance(other, Args):
            self.args += other
            self.nargs = len(self.args)
        elif isinstance(other, str):
            self.options.append(Option(other))
<<<<<<< HEAD
        self.behaviors[0] = ActionHandler(self)
        self._hash = self._calc_hash()
        command_manager.register(self)
        return self

    def __or__(self, other: Alconna) -> Self:
        self.union.add(other.path)
        return self

    def _calc_hash(self):
        return hash(
            (self.path + str(self.headers), self.meta, *self.options, *self.args.argument)
        )

__all__ = ["Alconna", "CommandMeta"]
=======
        self._hash = self._calc_hash()
        command_manager.register(self)
        return self

    def __or__(self, other: Alconna) -> Self:
        self.union.add(other.path)
        return self

    def _calc_hash(self):
        return hash((self.path + str(self.prefixes), self.meta, *self.options, *self.args))

    def __call__(self, *args, **kwargs):
        if args:
            return self.parse(list(args))  # type: ignore
        path = Path(sys.argv[0])
        head = path.parent.stem if str(path.parent) not in (".", "/", "\\") else path.stem
        if head != self.command:
            return self.parse(sys.argv[1:])  # type: ignore
        return self.parse([head, *sys.argv[1:]])  # type: ignore

    @property
    def headers(self):
        return self.prefixes


__all__ = ["Alconna", "ArparmaExecutor"]
>>>>>>> 4bc29f04
<|MERGE_RESOLUTION|>--- conflicted
+++ resolved
@@ -2,70 +2,6 @@
 from __future__ import annotations
 
 import sys
-<<<<<<< HEAD
-from dataclasses import InitVar, dataclass, field
-from functools import reduce
-from typing import Any, Callable, Generic, List, Literal, Sequence, Tuple, TypeVar, Union, overload
-from typing_extensions import Self
-
-from .action import ArgAction, exec_, exec_args
-from .analyser import Analyser, TAnalyser
-from .args import Arg, Args
-from .arparma import Arparma, ArparmaBehavior
-from .base import Option, Subcommand
-from .config import Namespace, config
-from .duplication import Duplication
-from .exceptions import PauseTriggered
-from .executor import ArparmaExecutor, T
-from .formatter import TextFormatter
-from .manager import ShortcutArgs, command_manager
-from .typing import TDataCollection
-from .util import init_spec
-
-T_Duplication = TypeVar('T_Duplication', bound=Duplication)
-T_Header = Union[List[Union[str, object]], List[Tuple[object, str]]]
-
-@dataclass
-class ActionHandler(ArparmaBehavior):
-    source: InitVar[Alconna]
-    main_action: ArgAction | None = field(init=False, default=None)
-    options: dict[str, ArgAction] = field(init=False, default_factory=dict)
-
-    def __post_init__(self, source: Alconna):
-        self.main_action = source.action
-        def _step(src, prefix=None):
-            for opt in src.options:
-                if opt.action:
-                    self.options[(f"{prefix}." if prefix else "") + opt.dest] = opt.action
-                if hasattr(opt, "options"):
-                    _step(opt, (f"{prefix}." if prefix else "") + opt.dest)
-
-        _step(source)
-
-    def operate(self, interface: Arparma):
-        self.before_operate(interface)
-        source = interface.source
-        if action := self.main_action:
-            self.update(interface, "main_args", exec_args(interface.main_args, action, source.meta.raise_exception))
-        for path, action in self.options.items():
-            if d := interface.query(path, None):
-                end, value = exec_(d, action, source.meta.raise_exception)  # type: ignore
-                self.update(interface, f"{path}.{end}", value)  # type: ignore
-
-@dataclass(unsafe_hash=True)
-class CommandMeta:
-    description: str = field(default="Unknown")
-    usage: str | None = field(default=None)
-    example: str | None = field(default=None)
-    author: str | None = field(default=None)
-    fuzzy_match: bool = field(default=False)
-    raise_exception: bool = field(default=False)
-    hide: bool = field(default=False)
-    keep_crlf: bool = field(default=False)
-
-
-class Alconna(Subcommand, Generic[TAnalyser]):
-=======
 from dataclasses import dataclass, field
 from functools import partial
 from pathlib import Path
@@ -136,7 +72,6 @@
 
 
 class Alconna(Subcommand, Generic[TDC]):
->>>>>>> 4bc29f04
     """
     更加精确的命令解析
 
@@ -145,11 +80,7 @@
         >>> from arclet.alconna import Alconna
         >>> alc = Alconna(
         ...     "name",
-<<<<<<< HEAD
-        ...     ["h1", "h2"],
-=======
         ...     ["p1", "p2"],
->>>>>>> 4bc29f04
         ...     Option("opt", Args["opt_arg", "opt_arg"]),
         ...     Subcommand(
         ...         "sub_name",
@@ -160,33 +91,6 @@
         ...  )
         >>> alc.parse("name opt opt_arg")
     """
-<<<<<<< HEAD
-    headers: list[str | object] | list[tuple[object, str]]
-    command: str | Any
-    analyser_type: type[TAnalyser]
-    formatter: TextFormatter
-    namespace: str
-    meta: CommandMeta
-    behaviors: list[ArparmaBehavior]
-
-    global_analyser_type: type[Analyser] = Analyser
-
-    @classmethod
-    def default_analyser(cls, __t: type[TAnalyser] | None = None) -> type[Alconna[TAnalyser]]:
-        """配置 Alconna 的默认解析器"""
-        if __t is not None:
-            cls.global_analyser_type = __t
-        return cls
-
-    def __init__(
-        self,
-        *args: Option | Subcommand | str | T_Header | Any | Args | Arg,
-        action: ArgAction | Callable | None = None,
-        meta: CommandMeta | None = None,
-        namespace: str | Namespace | None = None,
-        separators: str | set[str] | Sequence[str] | None = None,
-        analyser_type: type[TAnalyser] | None = None,
-=======
     prefixes: TPrefixes
     """命令前缀"""
     command: str | Any
@@ -211,7 +115,6 @@
         meta: CommandMeta | None = None,
         namespace: str | Namespace | None = None,
         separators: str | set[str] | Sequence[str] | None = None,
->>>>>>> 4bc29f04
         behaviors: list[ArparmaBehavior] | None = None,
         formatter_type: type[TextFormatter] | None = None
     ):
@@ -219,60 +122,6 @@
         以标准形式构造 `Alconna`
 
         Args:
-<<<<<<< HEAD
-            args: 命令选项、主参数、命令名称或命令头
-            action: 命令解析后针对主参数的回调函数
-            meta: 命令元信息
-            namespace: 命令命名空间, 默认为 'Alconna'
-            separators: 命令参数分隔符, 默认为空格
-            analyser_type: 命令解析器类型, 默认为 DisorderCommandAnalyser
-            behaviors: 命令解析行为，默认为 None
-            formatter_type: 命令帮助文本格式器类型, 默认为 DefaultHelpTextFormatter
-        """
-        if not namespace:
-            np_config = config.default_namespace
-        elif isinstance(namespace, Namespace):
-            np_config = config.namespaces.setdefault(namespace.name, namespace)
-        else:
-            np_config = config.namespaces.setdefault(namespace, Namespace(namespace))
-        self.headers = next(filter(lambda x: isinstance(x, list), args + (np_config.headers.copy(),)))  # type: ignore
-        try:
-            self.command = next(filter(lambda x: not isinstance(x, (list, Option, Subcommand, Args, Arg)), args))
-        except StopIteration:
-            self.command = "" if self.headers else sys.argv[0]
-        self.namespace = np_config.name
-        self.analyser_type = analyser_type or self.__class__.global_analyser_type  # type: ignore
-        self.formatter = (formatter_type or np_config.formatter_type or TextFormatter)()
-        self.meta = meta or CommandMeta()
-        self.meta.fuzzy_match = self.meta.fuzzy_match or np_config.fuzzy_match
-        self.meta.raise_exception = self.meta.raise_exception or np_config.raise_exception
-        super().__init__(
-            command_manager.sign,
-            reduce(lambda x, y: x + y, [Args()] + [i for i in args if isinstance(i, (Arg, Args))]),  # type: ignore
-            action=action,
-            separators=separators or np_config.separators,
-        )
-        self.options = [i for i in args if isinstance(i, (Option, Subcommand))]
-        self.options.append(
-            Option("|".join(np_config.builtin_option_name['help']), help_text=config.lang.builtin_option_help),
-        )
-        self.options.append(
-            Option(
-                "|".join(np_config.builtin_option_name['shortcut']),
-                Args["delete;?", "delete"]["name", str]["command", str, "_"],
-                help_text=config.lang.builtin_option_shortcut
-            )
-        )
-        self.options.append(
-            Option(
-                "|".join(np_config.builtin_option_name['completion']), help_text=config.lang.builtin_option_completion
-            )
-        )
-        self.behaviors = behaviors or []
-        self.behaviors.insert(0, ActionHandler(self))
-        self.name = f"{self.command or self.headers[0]}".replace(command_manager.sign, "")  # type: ignore
-        self._hash = self._calc_hash()
-=======
             *args (Option | Subcommand | str | TPrefixes | Any | Args | Arg): 命令选项、主参数、命令名称或命令头
             action (ArgAction | Callable | None, optional): 命令解析后针对主参数的回调函数
             meta (CommandMeta | None, optional): 命令元信息
@@ -319,88 +168,40 @@
         self.behaviors = []
         for behavior in behaviors or []:
             self.behaviors.extend(requirement_handler(behavior))
->>>>>>> 4bc29f04
         command_manager.register(self)
         self._executors: list[ArparmaExecutor] = []
         self.union = set()
 
     @property
-<<<<<<< HEAD
-    def path(self) -> str:
-        return f"{self.namespace}::{self.name.replace(command_manager.sign, '')}"
-
-    @property
     def namespace_config(self) -> Namespace:
         return config.namespaces[self.namespace]
 
     def reset_namespace(self, namespace: Namespace | str, header: bool = True) -> Self:
-        """重新设置命名空间"""
-=======
-    def namespace_config(self) -> Namespace:
-        return config.namespaces[self.namespace]
-
-    def reset_namespace(self, namespace: Namespace | str, header: bool = True) -> Self:
         """重新设置命名空间
 
         Args:
             namespace (Namespace | str): 命名空间
             header (bool, optional): 是否保留命令头, 默认为 `True`
         """
->>>>>>> 4bc29f04
         command_manager.delete(self)
         if isinstance(namespace, str):
             namespace = config.namespaces.setdefault(namespace, Namespace(namespace))
         self.namespace = namespace.name
-<<<<<<< HEAD
-        if header:
-            self.headers = namespace.headers.copy()
-        self.options[-3] = Option(
-            "|".join(namespace.builtin_option_name['help']), help_text=config.lang.builtin_option_help
-        )
-        self.options[-2] = Option(
-            "|".join(namespace.builtin_option_name['shortcut']),
-            Args["delete;?", "delete"]["name", str]["command", str, "_"],
-            help_text=config.lang.builtin_option_shortcut
-        )
-        self.options[-1] = Option(
-            "|".join(namespace.builtin_option_name['completion']), help_text=config.lang.builtin_option_completion
-        )
-=======
         self.path = f"{self.namespace}::{self.name}"
         if header:
             self.prefixes = namespace.prefixes.copy()
         self.options = self.options[:-3]
         add_builtin_options(self.options, namespace)
->>>>>>> 4bc29f04
         self.meta.fuzzy_match = namespace.fuzzy_match or self.meta.fuzzy_match
         self.meta.raise_exception = namespace.raise_exception or self.meta.raise_exception
         self._hash = self._calc_hash()
         command_manager.register(self)
         return self
 
-<<<<<<< HEAD
-    def reset_behaviors(self, behaviors: list[ArparmaBehavior]) -> Self:
-        """重新设置解析行为器"""
-        self.behaviors[1:] = behaviors
-        return self
-
-=======
->>>>>>> 4bc29f04
     def get_help(self) -> str:
         """返回该命令的帮助信息"""
         return self.formatter.format_node()
 
-<<<<<<< HEAD
-    def shortcut(self, key: str, args: ShortcutArgs | None = None, delete: bool = False):
-        """添加快捷命令"""
-        try:
-            if delete:
-                command_manager.delete_shortcut(self, key)
-                return config.lang.shortcut_delete_success.format(shortcut=key, target=self.path.split(".")[-1])
-            if args:
-                command_manager.add_shortcut(self, key, args)
-                return config.lang.shortcut_add_success.format(shortcut=key, target=self.path.split(".")[-1])
-=======
     def shortcut(self, key: str, args: ShortcutArgs[TDC] | None = None, delete: bool = False):
         """操作快捷命令
 
@@ -422,22 +223,14 @@
             if args:
                 command_manager.add_shortcut(self, key, args)
                 return lang.require("shortcut", "add_success").format(shortcut=key, target=self.path)
->>>>>>> 4bc29f04
             elif cmd := command_manager.recent_message:
                 alc = command_manager.last_using
                 if alc and alc == self:
                     command_manager.add_shortcut(self, key, {"command": cmd})
-<<<<<<< HEAD
-                    return config.lang.shortcut_add_success.format(shortcut=key, target=self.path.split(".")[-1])
-                raise ValueError(
-                    config.lang.shortcut_recent_command_error.format(
-                        target=self.path, source=getattr(alc, "path", "Unknown"))
-=======
                     return lang.require("shortcut", "add_success").format(shortcut=key, target=self.path)
                 raise ValueError(
                     lang.require("shortcut", "recent_command_error")
                     .format(target=self.path, source=getattr(alc, "path", "Unknown"))
->>>>>>> 4bc29f04
                 )
             else:
                 raise ValueError(lang.require("shortcut", "no_recent_command"))
@@ -450,77 +243,27 @@
         return f"{self.namespace}::{self.name}(args={self.args}, options={self.options})"
 
     def add(self, opt: Option | Subcommand) -> Self:
-<<<<<<< HEAD
+        """添加选项或子命令
+
+        Args:
+            opt (Option | Subcommand): 选项或子命令
+
+        Returns:
+            Self: 命令本身
+        """
         command_manager.delete(self)
         self.options.insert(-3, opt)
-        self.behaviors[0] = ActionHandler(self)
-=======
-        """添加选项或子命令
-
-        Args:
-            opt (Option | Subcommand): 选项或子命令
-
-        Returns:
-            Self: 命令本身
-        """
-        command_manager.delete(self)
-        self.options.insert(-3, opt)
->>>>>>> 4bc29f04
         self._hash = self._calc_hash()
         command_manager.register(self)
         return self
 
     @init_spec(Option, True)
     def option(self, opt: Option) -> Self:
-<<<<<<< HEAD
-=======
         """添加选项"""
->>>>>>> 4bc29f04
         return self.add(opt)
 
     @init_spec(Subcommand, True)
     def subcommand(self, sub: Subcommand) -> Self:
-<<<<<<< HEAD
-        return self.add(sub)
-
-    def _parse(self, message: TDataCollection, interrupt: bool = False) -> Arparma[TDataCollection]:
-        if self.union:
-            for ana in command_manager.requires(*self.union):
-                ana.container.build(message)
-                if (res := ana.process(interrupt=interrupt)).matched:
-                    return res
-        analyser = command_manager.require(self)
-        analyser.container.build(message)
-        return analyser.process(interrupt=interrupt)
-    @overload
-    def parse(self, message: TDataCollection) -> Arparma[TDataCollection]: ...
-    @overload
-    def parse(self, message, *, duplication: type[T_Duplication]) -> T_Duplication: ...
-    @overload
-    def parse(self, message, *, interrupt: Literal[True]) -> TAnalyser: ...
-    def parse(
-        self, message: TDataCollection, *, duplication: type[T_Duplication] | None = None, interrupt: bool = False
-    ) -> TAnalyser | Arparma[TDataCollection] | T_Duplication:
-        """命令分析功能, 传入字符串或消息链, 返回一个特定的数据集合类"""
-        try:
-            arp = self._parse(message, interrupt)
-        except PauseTriggered as e:
-            return e.args[0]
-        if arp.matched:
-            self.behaviors[0].operate(arp)
-            arp = arp.execute()
-        return duplication(arp) if duplication else arp
-
-    def bind(self, target: Callable[..., T]) -> ArparmaExecutor[T]:
-        ext = ArparmaExecutor(target)
-        ext.binding = lambda: command_manager.get_result(self)
-        self._executors.append(ext)
-        return self._executors[-1]
-
-    def __truediv__(self, other) -> Self:
-        return self.reset_namespace(other)
-
-=======
         """添加子命令"""
         return self.add(sub)
 
@@ -582,7 +325,6 @@
     def __truediv__(self, other) -> Self:
         return self.reset_namespace(other)
 
->>>>>>> 4bc29f04
     __rtruediv__ = __truediv__
 
     def __add__(self, other) -> Self:
@@ -596,23 +338,6 @@
             self.nargs = len(self.args)
         elif isinstance(other, str):
             self.options.append(Option(other))
-<<<<<<< HEAD
-        self.behaviors[0] = ActionHandler(self)
-        self._hash = self._calc_hash()
-        command_manager.register(self)
-        return self
-
-    def __or__(self, other: Alconna) -> Self:
-        self.union.add(other.path)
-        return self
-
-    def _calc_hash(self):
-        return hash(
-            (self.path + str(self.headers), self.meta, *self.options, *self.args.argument)
-        )
-
-__all__ = ["Alconna", "CommandMeta"]
-=======
         self._hash = self._calc_hash()
         command_manager.register(self)
         return self
@@ -638,5 +363,4 @@
         return self.prefixes
 
 
-__all__ = ["Alconna", "ArparmaExecutor"]
->>>>>>> 4bc29f04
+__all__ = ["Alconna", "ArparmaExecutor"]