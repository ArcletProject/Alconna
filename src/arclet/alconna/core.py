--- conflicted
+++ resolved
@@ -20,10 +20,6 @@
 from .manager import ShortcutArgs, command_manager
 from .typing import TDC, CommandMeta, DataCollection, TPrefixes
 
-<<<<<<< HEAD
-=======
-T_Duplication = TypeVar("T_Duplication", bound=Duplication)
->>>>>>> a3779534
 T = TypeVar("T")
 TDC1 = TypeVar("TDC1", bound=DataCollection[Any])
 
