"""杂物堆"""
import contextlib
import inspect
from functools import lru_cache
from collections import OrderedDict
from datetime import datetime, timedelta
from typing import TypeVar, Optional, Dict, Any, Iterator, Hashable, Tuple, Union, Mapping
from typing_extensions import get_origin, get_args

R = TypeVar('R')


@lru_cache(4096)
def is_async(o: Any):
    return inspect.iscoroutinefunction(o) or inspect.isawaitable(o)


class Singleton(type):
    """单例模式"""
    _instances = {}

    def __call__(cls, *args, **kwargs):
        if cls not in cls._instances:
            cls._instances[cls] = super(Singleton, cls).__call__(*args, **kwargs)
        return cls._instances[cls]

    @classmethod
    def remove(mcs, cls):
        mcs._instances.pop(cls, None)


@lru_cache(4096)
def split_once(text: str, separates: Union[str, Tuple[str, ...]]):  # 相当于另类的pop, 不会改变本来的字符串
    """单次分隔字符串"""
    out_text = ""
    quotation = ""
    is_split = True
    separates = tuple(separates)
    for char in text:
        if char in {"'", '"'}:  # 遇到引号括起来的部分跳过分隔
            if not quotation:
                is_split = False
                quotation = char
            elif char == quotation:
                is_split = True
                quotation = ""
        if char in separates and is_split:
            break
        out_text += char
    return out_text, text[len(out_text) + 1:]


@lru_cache(4096)
def split(text: str, separates: Optional[Tuple[str, ...]] = None):
    """尊重引号与转义的字符串切分

    Args:
        text (str): 要切割的字符串
        separates (Set(str)): 切割符. 默认为 " ".

    Returns:
        List[str]: 切割后的字符串, 可能含有空格
    """
    separates = separates or (" ",)
    result = ""
    quotation = ""
<<<<<<< HEAD
=======
    if not text:
        return []
>>>>>>> 31c7b6d8
    for index, char in enumerate(text):
        if char in {"'", '"'}:
            if not quotation:
                quotation = char
                if index and text[index - 1] == "\\":
                    result += char
            elif char == quotation:
                quotation = ""
                if index and text[index - 1] == "\\":
                    result += char
        elif char in {"\n", "\r"} or (not quotation and char in separates):
            result += "\0"
        elif char != "\\":
            result += char
    return result.split('\0')


def levenshtein_norm(source: str, target: str) -> float:
    """编辑距离算法, 计算源字符串与目标字符串的相似度, 取值范围[0, 1], 值越大越相似"""
    l_s, l_t = len(source), len(target)
    s_range, t_range = range(l_s + 1), range(l_t + 1)
    matrix = [[(i if j == 0 else j) for j in t_range] for i in s_range]

    for i in s_range[1:]:
        for j in t_range[1:]:
            sub_distance = matrix[i - 1][j - 1] + (0 if source[i - 1] == target[j - 1] else 1)
            matrix[i][j] = min(matrix[i - 1][j] + 1, matrix[i][j - 1] + 1, sub_distance)

    return 1 - float(matrix[l_s][l_t]) / max(l_s, l_t)


_K = TypeVar("_K", bound=Hashable)
_V = TypeVar("_V")
_T = TypeVar("_T")


class LruCache(Mapping[_K, _V]):
    max_size: int
    cache: OrderedDict
    record: Dict[_K, Tuple[datetime, timedelta]]

    __slots__ = ("max_size", "cache", "record", "__size")

    def __init__(self, max_size: int = -1) -> None:
        self.max_size = max_size
        self.cache = OrderedDict()
        self.record = {}
        self.__size = 0

    def get(self, key: _K, default: Optional[_T] = None) -> Union[_V, _T]:
        if key in self.cache:
            self.cache.move_to_end(key)
            return self.cache[key]
        return default

    def __getitem__(self, item):
        if res := self.get(item):
            return res
        raise ValueError

    def query_time(self, key: _K) -> datetime:
        if key in self.cache:
            return self.record[key][0]
        raise KeyError(key)

    def set(self, key: _K, value: Any, expiration: int = 0) -> None:
        if key in self.cache:
            return
        self.cache[key] = value
        self.__size += 1
        if 0 < self.max_size < self.__size:
            _k = self.cache.popitem(last=False)[0]
            self.record.pop(_k)
            self.__size -= 1
        self.record[key] = (datetime.now(), timedelta(seconds=expiration))

    def delete(self, key: _K) -> None:
        self.cache.pop(key)
        self.record.pop(key)

    def size(self) -> int:
        return self.__size

    def has(self, key: _K) -> bool:
        return key in self.cache

    def clear(self) -> None:
        self.cache.clear()
        self.record.clear()

    def __len__(self) -> int:
        return len(self.cache)

    def __contains__(self, key: _K) -> bool:
        return key in self.cache

    def __iter__(self) -> Iterator[_K]:
        return iter(self.cache)

    def __repr__(self) -> str:
        return repr(self.cache)

    def update_all(self) -> None:
        now = datetime.now()
        for key in self.cache.keys():
            expire = self.record[key][1]
            if expire.total_seconds() > 0 and now > self.record[key][0] + expire:
                self.delete(key)

    @property
    def recent(self) -> Optional[_V]:
        with contextlib.suppress(KeyError):
            return self.cache[list(self.cache.keys())[-1]]
        return None

    def keys(self):
        return self.cache.keys()

    def values(self):
<<<<<<< HEAD
        return self.values()
=======
        return self.cache.values()
>>>>>>> 31c7b6d8

    def items(self, size: int = -1) -> Iterator[Tuple[_K, _V]]:
        if size > 0:
            with contextlib.suppress(IndexError):
                return iter(list(self.cache.items())[:-size:-1])
        return iter(self.cache.items())


def generic_isinstance(obj: Any, par: Union[type, Any, Tuple[type, ...]]) -> bool:
    """
    检查 obj 是否是 par 中的一个类型, 支持泛型, Any, Union, GenericAlias
    """
    if par is Any:
        return True
    with contextlib.suppress(TypeError):
        if isinstance(par, (type, tuple)):
            return isinstance(obj, par)
        if isinstance(obj, get_origin(par)):  # type: ignore
            return True
        if get_origin(par) is Union:
            return any(generic_isinstance(obj, p) for p in get_args(par))
    return False<|MERGE_RESOLUTION|>--- conflicted
+++ resolved
@@ -64,11 +64,8 @@
     separates = separates or (" ",)
     result = ""
     quotation = ""
-<<<<<<< HEAD
-=======
     if not text:
         return []
->>>>>>> 31c7b6d8
     for index, char in enumerate(text):
         if char in {"'", '"'}:
             if not quotation:
@@ -188,11 +185,7 @@
         return self.cache.keys()
 
     def values(self):
-<<<<<<< HEAD
-        return self.values()
-=======
         return self.cache.values()
->>>>>>> 31c7b6d8
 
     def items(self, size: int = -1) -> Iterator[Tuple[_K, _V]]:
         if size > 0:
