--- conflicted
+++ resolved
@@ -253,11 +253,7 @@
         header = header or config.lang.manager_help_header
         pages = pages or config.lang.manager_help_pages
         footer = footer or config.lang.manager_help_footer
-<<<<<<< HEAD
-        cmds = self.get_commands(namespace)
-=======
         cmds = self.get_commands(namespace or '')
->>>>>>> 31c7b6d8
 
         if max_length < 1:
             command_string = "\n".join(
