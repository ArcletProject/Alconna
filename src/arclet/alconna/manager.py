--- conflicted
+++ resolved
@@ -1,38 +1,13 @@
 """Alconna 负责记录命令的部分"""
+
 from __future__ import annotations
 
-<<<<<<< HEAD
-=======
-from __future__ import annotations
-
->>>>>>> 4bc29f04
 import contextlib
 import re
 import shelve
 import weakref
 from copy import copy
 from datetime import datetime
-<<<<<<< HEAD
-from typing import TYPE_CHECKING, Any, Match, TypedDict, Union, overload
-from typing_extensions import NotRequired
-
-from .arparma import Arparma
-from .config import Namespace, config
-from .exceptions import ExceedMaxCount
-from .typing import DataCollection, TDataCollection
-from .util import LruCache
-
-if TYPE_CHECKING:
-    from .analyser import Analyser, TAnalyser
-    from .core import Alconna, CommandMeta
-
-
-class ShortcutArgs(TypedDict):
-    command: NotRequired[DataCollection[Any]]
-    args: NotRequired[list[Any]]
-    options: NotRequired[dict[str, Any]]
-
-=======
 from typing import TYPE_CHECKING, Any, Generic, Match, TypedDict, Union, overload
 from weakref import WeakKeyDictionary, WeakValueDictionary
 
@@ -70,7 +45,6 @@
         fuzzy: NotRequired[bool]
         """是否允许命令后随参数"""
 
->>>>>>> 4bc29f04
 
 class CommandManager:
     """
@@ -83,20 +57,12 @@
     current_count: int
     max_count: int
 
-<<<<<<< HEAD
-    __commands: dict[str, dict[str, Alconna]]
-    __analysers: dict[Alconna, Analyser]
-    __abandons: list[Alconna]
-    __record: LruCache[int, Arparma]
-    __shortcuts: LruCache[str, Union[Arparma, ShortcutArgs]]
-=======
     __commands: dict[str, WeakValueDictionary[str, Alconna]]
     __analysers: WeakKeyDictionary[Alconna, Analyser]
     __argv: WeakKeyDictionary[Alconna, Argv]
     __abandons: list[Alconna]
     __record: LRU[int, Arparma]
     __shortcuts: dict[str, Union[Arparma, ShortcutArgs]]
->>>>>>> 4bc29f04
 
     def __init__(self):
         self.cache_path = f"{__file__.replace('manager.py', '')}manager_cache.db"
@@ -108,13 +74,8 @@
         self.__argv = WeakKeyDictionary()
         self.__analysers = WeakKeyDictionary()
         self.__abandons = []
-<<<<<<< HEAD
-        self.__shortcuts = LruCache()
-        self.__record = LruCache(config.message_max_cache)
-=======
         self.__shortcuts = {}
         self.__record = LRU(128)
->>>>>>> 4bc29f04
 
         def _del():
             self.__commands.clear()
@@ -164,14 +125,6 @@
 
     def register(self, command: Alconna) -> None:
         """注册命令解析器, 会同时记录解析器对应的命令"""
-<<<<<<< HEAD
-        from .analyser import compile
-        if self.current_count >= self.max_count:
-            raise ExceedMaxCount
-        self.__analysers.pop(command, None)
-        self.__analysers[command] = compile(command)
-        namespace = self.__commands.setdefault(command.namespace, {})
-=======
         if self.current_count >= self.max_count:
             raise ExceedMaxCount
         self.__argv.pop(command, None)
@@ -187,7 +140,6 @@
         self.__analysers.pop(command, None)
         self.__analysers[command] = command.compile(None)
         namespace = self.__commands.setdefault(command.namespace, WeakValueDictionary())
->>>>>>> 4bc29f04
         if _cmd := namespace.get(command.name):
             if _cmd == command:
                 return
@@ -198,9 +150,6 @@
             namespace[command.name] = command
             self.current_count += 1
 
-<<<<<<< HEAD
-    def require(self, command: Alconna[TAnalyser]) -> TAnalyser:
-=======
     def resolve(self, command: Alconna[TDC]) -> Argv[TDC]:
         """获取命令解析器的参数解析器"""
         try:
@@ -210,7 +159,6 @@
             raise ValueError(lang.require("manager", "undefined_command").format(target=f"{namespace}.{name}")) from e
 
     def require(self, command: Alconna[TDC]) -> Analyser[TDC]:
->>>>>>> 4bc29f04
         """获取命令解析器"""
         try:
             return self.__analysers[command]  # type: ignore
@@ -218,17 +166,12 @@
             namespace, name = self._command_part(command.path)
             raise ValueError(lang.require("manager", "undefined_command").format(target=f"{namespace}.{name}")) from e
 
-<<<<<<< HEAD
-    def requires(self, *paths: str) -> list[Analyser]:
-        return [v for k, v in self.__analysers.items() if k.path in paths]
-=======
     def requires(self, *paths: str) -> zip[tuple[Analyser, Argv]]:  # type: ignore
         """获取多个命令解析器"""
         return zip(
             [v for k, v in self.__analysers.items() if k.path in paths],
             [v for k, v in self.__argv.items() if k.path in paths],
         )
->>>>>>> 4bc29f04
 
     def delete(self, command: Alconna | str) -> None:
         """删除命令"""
@@ -236,18 +179,11 @@
         try:
             base = self.__commands[namespace][name]
             base.formatter.remove(base)
-<<<<<<< HEAD
-            del self.__analysers[base]
-            del self.__commands[namespace][name]
-            self.current_count -= 1
-        finally:
-=======
             del self.__argv[base]
             del self.__analysers[base]
             del self.__commands[namespace][name]
             self.current_count -= 1
         except KeyError:
->>>>>>> 4bc29f04
             if self.__commands.get(namespace) == {}:
                 del self.__commands[namespace]
 
@@ -256,10 +192,7 @@
         return command in self.__abandons
 
     def set_enabled(self, command: Alconna | str, enabled: bool):
-<<<<<<< HEAD
-=======
         """设置命令是否被禁用"""
->>>>>>> 4bc29f04
         if isinstance(command, str):
             command = self.get_command(command)
         if enabled and command in self.__abandons:
@@ -267,28 +200,6 @@
         if not enabled and command not in self.__abandons:
             self.__abandons.append(command)
 
-<<<<<<< HEAD
-
-    def add_shortcut(self, target: Alconna, key: str, source: Arparma | ShortcutArgs):
-        """添加快捷命令"""
-        namespace, name = self._command_part(target if isinstance(target, str) else target.path)
-        if isinstance(source, dict):
-            source['command'] = source.get('command', target.command or target.name)
-            self.__shortcuts.set(f"{namespace}.{name}::{key}", source)
-        elif source.matched:
-            self.__shortcuts.set(f"{namespace}.{name}::{key}", source)
-        else:
-            raise ValueError(config.lang.manager_incorrect_shortcut.format(target=f"{key}"))
-
-    @overload
-    def find_shortcut(self, target: Alconna) -> list[Union[Arparma, ShortcutArgs]]:
-        ...
-    @overload
-    def find_shortcut(self, target: Alconna, query: str) -> tuple[Arparma | ShortcutArgs, Match | None]:
-        ...
-    def find_shortcut(self, target: Alconna, query: str | None = None):
-        """查找快捷命令"""
-=======
     def add_shortcut(self, target: Alconna[TDC], key: str, source: Arparma | ShortcutArgs[TDC]):
         """添加快捷命令
 
@@ -331,21 +242,11 @@
             list[Union[Arparma, ShortcutArgs]] | tuple[Union[Arparma, ShortcutArgs], Match[str]]: \
             快捷命令的参数, 若没有 `query` 则返回目标命令的所有快捷命令, 否则返回匹配的快捷命令
         """
->>>>>>> 4bc29f04
         namespace, name = self._command_part(target.path)
         if query:
             try:
                 return self.__shortcuts[f"{namespace}.{name}::{query}"], None
             except KeyError as e:
-<<<<<<< HEAD
-                for k in self.__shortcuts.keys():
-                    if mat := re.match(k.split("::")[1], query):
-                        return self.__shortcuts[k], mat
-                raise ValueError(
-                    config.lang.manager_target_command_error.format(target=f"{namespace}.{name}", shortcut=query)
-                ) from e
-        return [self.__shortcuts[k] for k in self.__shortcuts.keys() if f"{namespace}.{name}" in k]
-=======
                 for k in self.__shortcuts:
                     if mat := re.match(k.split("::")[1], query):
                         return self.__shortcuts[k], mat
@@ -353,17 +254,12 @@
                     lang.require("manager", "target_command_error").format(target=f"{namespace}.{name}", shortcut=query)
                 ) from e
         return [self.__shortcuts[k] for k in self.__shortcuts if f"{namespace}.{name}" in k]
->>>>>>> 4bc29f04
 
     def delete_shortcut(self, target: Alconna, key: str | None = None):
         """删除快捷命令"""
         for res in [self.find_shortcut(target, key)[0]] if key else self.find_shortcut(target):
             with contextlib.suppress(StopIteration):
-<<<<<<< HEAD
-                self.__shortcuts.delete(next(filter(lambda x: self.__shortcuts[x] == res, self.__shortcuts)))
-=======
                 self.__shortcuts.pop(next(filter(lambda x: self.__shortcuts[x] == res, self.__shortcuts)))
->>>>>>> 4bc29f04
 
     def get_command(self, command: str) -> Alconna:
         """获取命令"""
@@ -382,13 +278,8 @@
             return []
         return list(self.__commands[namespace].values())
 
-<<<<<<< HEAD
-    def broadcast(self, message: TDataCollection, namespace: str | Namespace = '') -> Arparma[TDataCollection] | None:
-        """将一段命令广播给当前空间内的所有命令"""
-=======
     def test(self, message: TDC, namespace: str | Namespace = '') -> Arparma[TDC] | None:
         """将一段命令给当前空间内的所有命令测试匹配"""
->>>>>>> 4bc29f04
         for cmd in self.get_commands(namespace):
             if (res := cmd.parse(message)) and res.matched:
                 return res
@@ -423,18 +314,6 @@
             max_length (int, optional): 单个页面展示的最大长度. Defaults to -1.
             page (int, optional): 当前页码. Defaults to 1.
         """
-<<<<<<< HEAD
-        pages = pages or config.lang.manager_help_pages
-        cmds = list(filter(lambda x: not x.meta.hide, self.get_commands(namespace or '')))
-        header = header or config.lang.manager_help_header
-        if max_length < 1:
-            command_string = "\n".join(
-                [f" {str(index).rjust(len(str(len(cmds))), '0')} {slot.name} : {slot.meta.description}"
-                for index, slot in enumerate(cmds)]
-            ) if show_index else "\n".join(
-                [f" - {cmd.name} : {cmd.meta.description}"
-                for cmd in cmds]
-=======
         pages = pages or lang.require("manager", "help_pages")
         cmds = list(filter(lambda x: not x.meta.hide, self.get_commands(namespace or '')))
         header = header or lang.require("manager", "help_header")
@@ -445,7 +324,6 @@
             ) if show_index else "\n".join(
                 f" - {cmd.name} : {cmd.meta.description}"
                 for cmd in cmds
->>>>>>> 4bc29f04
             )
         else:
             max_page = len(cmds) // max_length + 1
@@ -453,31 +331,18 @@
                 page = 1
             header += "\t" + pages.format(current=page, total=max_page)
             command_string = "\n".join(
-<<<<<<< HEAD
-                [f" {str(index).rjust(len(str(page * max_length)), '0')} {cmd.name} : {cmd.meta.description}"
-=======
                 f" {str(index).rjust(len(str(page * max_length)), '0')} {cmd.name} : {cmd.meta.description}"
->>>>>>> 4bc29f04
                 for index, cmd in enumerate(
                     cmds[(page - 1) * max_length: page * max_length], start=(page - 1) * max_length
-                )]
+                )
             ) if show_index else "\n".join(
-<<<<<<< HEAD
-                [f" - {cmd.name} : {cmd.meta.description}"
-                for cmd in cmds[(page - 1) * max_length: page * max_length]]
-=======
                 f" - {cmd.name} : {cmd.meta.description}"
                 for cmd in cmds[(page - 1) * max_length: page * max_length]
->>>>>>> 4bc29f04
             )
         help_names = set()
         for i in cmds:
             help_names.update(i.namespace_config.builtin_option_name['help'])
-<<<<<<< HEAD
-        footer = footer or config.lang.manager_help_footer.format(help="|".join(help_names))
-=======
         footer = footer or lang.require("manager", "help_footer").format(help="|".join(help_names))
->>>>>>> 4bc29f04
         return f"{header}\n{command_string}\n{footer}"
 
     def all_command_raw_help(self, namespace: str | Namespace | None = None) -> dict[str, CommandMeta]:
@@ -491,14 +356,6 @@
             return cmd.get_help()
 
     def record(self, token: int, result: Arparma):
-<<<<<<< HEAD
-        self.__record.set(token, result)
-
-    def get_record(self, token: int) -> Arparma | None:
-        if not token:
-            return
-        return self.__record.get(token)
-=======
         """记录某个命令的 `token`"""
         self.__record[token] = result
 
@@ -514,25 +371,9 @@
     def get_result(self, command: Alconna) -> list[Arparma]:
         """获取某个命令的所有 `Arparma` 对象"""
         return [v for v in self.__record.values() if v.source == command]
->>>>>>> 4bc29f04
-
-    def get_token(self, result: Arparma) -> int:
-        return next((token for token, res in self.__record.items() if res == result), 0)
-
-    def get_result(self, command: Alconna) -> list[Arparma]:
-        return [v for v in self.__record.values() if v.source == command]
 
     @property
     def recent_message(self) -> DataCollection[str | Any] | None:
-<<<<<<< HEAD
-        if rct := self.__record.recent:
-            return rct.origin
-
-    @property
-    def last_using(self):
-        if rct := self.__record.recent:
-            return rct.source
-=======
         """获取最近一次使用的命令"""
         if rct := self.__record.peek_first_item():
             return rct[1].origin  # type: ignore
@@ -542,7 +383,6 @@
         """获取最近一次使用的 `Alconna` 对象"""
         if rct := self.__record.peek_first_item():
             return rct[1].source  # type: ignore
->>>>>>> 4bc29f04
 
     @property
     def records(self) -> LRU[int, Arparma]:
@@ -550,10 +390,6 @@
         return self.__record
 
     def reuse(self, index: int = -1):
-<<<<<<< HEAD
-        key = list(self.__record.cache.keys())[index]
-        return self.__record[key]
-=======
         """获取当前记录中的某个值"""
         key = self.__record.keys()[index]
         return self.__record[key]
@@ -561,25 +397,16 @@
     def set_record_size(self, size: int):
         """设置记录的最大长度"""
         self.__record.set_size(size)
->>>>>>> 4bc29f04
 
     def __repr__(self):
         return (
             f"Current: {hex(id(self))} in {datetime.now().strftime('%Y/%m/%d %H:%M:%S')}\n" +
             "Commands:\n" +
-<<<<<<< HEAD
-            f"[{', '.join(map(lambda x: x.path, self.get_commands()))}]" +
-            "\nShortcuts:\n" +
-            "\n".join([f" {k} => {v}" for k, v in self.__shortcuts.items()]) +
-            "\nRecords:\n" +
-            "\n".join([f" [{k}]: {v[1].origin}" for k, v in enumerate(self.__record.items(20))]) +
-=======
             f"[{', '.join([cmd.path for cmd in self.get_commands()])}]" +
             "\nShortcuts:\n" +
             "\n".join([f" {k} => {v}" for k, v in self.__shortcuts.items()]) +
             "\nRecords:\n" +
             "\n".join([f" [{k}]: {v[1].origin}" for k, v in enumerate(self.__record.items()[:20])]) +
->>>>>>> 4bc29f04
             "\nDisabled Commands:\n" +
             f"[{', '.join(map(lambda x: x.path, self.__abandons))}]"
         )
