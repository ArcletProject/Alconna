--- conflicted
+++ resolved
@@ -1,56 +1,17 @@
 from __future__ import annotations
 
 from dataclasses import dataclass, field
-<<<<<<< HEAD
 from typing import Any, Callable, overload
 
 from .arparma import Arparma, ArparmaBehavior
-=======
-from typing import Any, Callable, cast, overload
+from .exceptions import BehaveCancelled
 
-from .arparma import Arparma, ArparmaBehavior
-from .core import Alconna
-from .duplication import Duplication
->>>>>>> a3779534
-from .exceptions import BehaveCancelled
-from .stub import ArgsStub, OptionStub, SubcommandStub
-
-<<<<<<< HEAD
 __all__ = ["set_default"]
-
-
-class _MISSING_TYPE: pass
-=======
-__all__ = ["set_default", "generate_duplication"]
-
-
-def generate_duplication(alc: Alconna) -> type[Duplication]:
-    """依据给定的命令生成一个解析结果的检查类。"""
-    from .base import Option, Subcommand
-
-    options = filter(lambda x: isinstance(x, Option), alc.options)
-    subcommands = filter(lambda x: isinstance(x, Subcommand), alc.options)
-    return cast(
-        "type[Duplication]",
-        type(
-            f"{alc.name.strip('/.-:')}Interface",
-            (Duplication,),
-            {
-                "__annotations__": {
-                    "args": ArgsStub,
-                    **{opt.dest: OptionStub for opt in options},
-                    **{sub.dest: SubcommandStub for sub in subcommands},
-                }
-            },
-        ),
-    )
-
 
 class _MISSING_TYPE:
     pass
 
 
->>>>>>> a3779534
 MISSING = _MISSING_TYPE()
 
 
