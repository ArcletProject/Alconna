--- conflicted
+++ resolved
@@ -1,21 +1,5 @@
 """Alconna 概览"""
 
-<<<<<<< HEAD
-from nepattern import AllParam as AllParam, Empty as Empty, AnyOne as AnyOne  # noqa
-from .util import split_once, split, LruCache
-from .typing import MultiVar, KeyWordVar, Kw, Nargs
-from .args import Args, Field, ArgFlag, Arg
-from .base import CommandNode, Option, Subcommand
-from .exceptions import ParamsUnmatched, NullMessage, InvalidParam
-from .analyser import compile, analyse
-from .container import DataCollectionContainer
-from .core import Alconna, CommandMeta
-from .arparma import Arparma, ArparmaBehavior
-from .manager import command_manager, ShortcutArgs
-from .config import config, load_lang_file, namespace, Namespace
-
-from .builtin import store_value, set_default, store_true, store_false
-=======
 from nepattern import AllParam as AllParam, AnyOne as AnyOne  # noqa
 from tarina import Empty as Empty # noqa
 from .config import config, namespace, Namespace
@@ -32,20 +16,13 @@
 from .action import store_value, store_true, store_false, append, count, append_value
 from .builtin import set_default
 from .model import OptionResult, SubcommandResult, HeadResult
->>>>>>> 4bc29f04
 from .output import output_manager
 from .formatter import TextFormatter
 from .duplication import Duplication
 from .stub import ArgsStub, OptionStub, SubcommandStub
 
-<<<<<<< HEAD
-__version__ = "1.6.0"
-
-Arpamar = Arparma
-=======
 __version__ = "1.7.0"
 
 # backward compatibility
 Arpamar = Arparma
-DataCollectionContainer = Argv
->>>>>>> 4bc29f04
+DataCollectionContainer = Argv