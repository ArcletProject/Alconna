"""Alconna 概览"""

from nepattern import ANY as ANY  # noqa
from tarina import Empty as Empty  # noqa

from .action import append as append
from .action import append_value as append_value
from .action import count as count
from .action import store_false as store_false
from .action import store_true as store_true
from .action import store_value as store_value
from .args import Arg as Arg
from .args import ArgFlag as ArgFlag
from .args import Args as Args
from .args import Field as Field
from .argv import Argv as Argv
from .argv import argv_config as argv_config
from .argv import set_default_argv_type as set_default_argv_type
from .arparma import Arparma as Arparma
from .arparma import ArparmaBehavior as ArparmaBehavior
from .base import Option as Option
from .base import Subcommand as Subcommand
from .builtin import set_default as set_default
from .completion import CompSession as CompSession
from .config import Namespace as Namespace
from .config import config as config
from .config import namespace as namespace
from .core import Alconna as Alconna
<<<<<<< HEAD
=======
from .duplication import Duplication as Duplication
from .exceptions import InvalidArgs as InvalidArgs
>>>>>>> a3779534
from .exceptions import InvalidParam as InvalidParam
from .exceptions import NullMessage as NullMessage
from .exceptions import ParamsUnmatched as ParamsUnmatched
from .formatter import TextFormatter as TextFormatter
from .manager import ShortcutArgs as ShortcutArgs
from .manager import command_manager as command_manager
from .model import HeadResult as HeadResult
from .model import OptionResult as OptionResult
from .model import SubcommandResult as SubcommandResult
from .output import output_manager as output_manager
from .typing import AllParam as AllParam
from .typing import CommandMeta as CommandMeta
from .typing import KeyWordVar as KeyWordVar
from .typing import Kw as Kw
from .typing import MultiVar as MultiVar
from .typing import Nargs as Nargs
from .typing import UnpackVar as UnpackVar
from .typing import Up as Up

<<<<<<< HEAD
__version__ = "2.0.0a1"
=======
__version__ = "1.7.33"
>>>>>>> a3779534

# backward compatibility
Arpamar = Arparma
DataCollectionContainer = Argv<|MERGE_RESOLUTION|>--- conflicted
+++ resolved
@@ -26,11 +26,8 @@
 from .config import config as config
 from .config import namespace as namespace
 from .core import Alconna as Alconna
-<<<<<<< HEAD
-=======
 from .duplication import Duplication as Duplication
 from .exceptions import InvalidArgs as InvalidArgs
->>>>>>> a3779534
 from .exceptions import InvalidParam as InvalidParam
 from .exceptions import NullMessage as NullMessage
 from .exceptions import ParamsUnmatched as ParamsUnmatched
@@ -50,11 +47,7 @@
 from .typing import UnpackVar as UnpackVar
 from .typing import Up as Up
 
-<<<<<<< HEAD
 __version__ = "2.0.0a1"
-=======
-__version__ = "1.7.33"
->>>>>>> a3779534
 
 # backward compatibility
 Arpamar = Arparma
