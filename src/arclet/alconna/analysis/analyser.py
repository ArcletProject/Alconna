--- conflicted
+++ resolved
@@ -65,10 +65,7 @@
     def generate_token(data: List[Union[Any, List[str]]]) -> int:
         # return hash(str(data))
         return hash(''.join(i.__str__() for i in data))
-<<<<<<< HEAD
-=======
         # return hash(tuple(i.__str__() for i in data))
->>>>>>> 31c7b6d8
 
     def __init__(self, alconna: "Alconna"):
         self.reset()
