from typing import TYPE_CHECKING, Union, Callable, Optional, List, Any, Tuple
import traceback

from .analyser import Analyser
from .parts import analyse_args as ala, analyse_header as alh, analyse_option as alo, analyse_subcommand as als
from ..typing import DataCollection
from ..base import Args, Option, Subcommand

if TYPE_CHECKING:
    from ..arpamar import Arpamar
    from ..core import Alconna


def compile(alconna: "Alconna", params_compiler: Optional[Callable[[Analyser], None]] = None):
    _analyser = alconna.analyser_type(alconna)
    if params_compiler:
        params_compiler(_analyser)
    else:
        Analyser.default_params_compiler(_analyser)
    return _analyser


def analyse(alconna: "Alconna", command: DataCollection[Union[str, Any]]) -> "Arpamar":
    return compile(alconna).process(command).analyse().execute()


class AnalyseError(Exception):
    """分析时发生错误"""


class _DummyAnalyser(Analyser):
    filter_out = ["Source", "File", "Quote"]

    class _DummyALC:
        is_fuzzy_match = False
        options = []

    def __new__(cls, *args, **kwargs):
        cls.alconna = cls._DummyALC()  # type: ignore
        cls.command_params = {}
        cls.param_ids = set()
        cls.default_separate = True
        return super().__new__(cls)

    def analyse(self, message: Union[DataCollection[Union[str, Any]], None] = None):
        pass


def analyse_args(args: Args, command: DataCollection[Union[str, Any]], raise_exception: bool = True):
    _analyser = _DummyAnalyser.__new__(_DummyAnalyser)
    _analyser.reset()
    _analyser.separators = {' '}
    _analyser.need_main_args = True
    _analyser.is_raise_exception = True
    try:
        _analyser.process(command)
<<<<<<< HEAD
        return ala(_analyser, args, len(args))
=======
        return ala(_analyser, args)
>>>>>>> 31c7b6d8
    except Exception as e:
        if raise_exception:
            traceback.print_exception(AnalyseError, e, e.__traceback__)
        return


def analyse_header(
        headers: Union[List[Union[str, Any]], List[Tuple[Any, str]]],
        command_name: str,
        command: DataCollection[Union[str, Any]],
        sep: str = " ",
        raise_exception: bool = True
):
    _analyser = _DummyAnalyser.__new__(_DummyAnalyser)
    _analyser.reset()
    _analyser.separators = {sep}
    _analyser.need_main_args = False
    _analyser.is_raise_exception = True
    _analyser.__init_header__(command_name, headers)
    try:
        _analyser.process(command)
        return alh(_analyser)
    except Exception as e:
        if raise_exception:
            traceback.print_exception(AnalyseError, e, e.__traceback__)
        return


def analyse_option(option: Option, command: DataCollection[Union[str, Any]], raise_exception: bool = True):
    _analyser = _DummyAnalyser.__new__(_DummyAnalyser)
    _analyser.reset()
    _analyser.separators = {" "}
    _analyser.need_main_args = False
    _analyser.is_raise_exception = True
    _analyser.alconna.options.append(option)
    _analyser.default_params_compiler(_analyser)
    _analyser.alconna.options.clear()
    try:
        _analyser.process(command)
        return alo(_analyser, option)
    except Exception as e:
        if raise_exception:
            traceback.print_exception(AnalyseError, e, e.__traceback__)
        return


def analyse_subcommand(subcommand: Subcommand, command: DataCollection[Union[str, Any]], raise_exception: bool = True):
    _analyser = _DummyAnalyser.__new__(_DummyAnalyser)
    _analyser.reset()
    _analyser.separators = {" "}
    _analyser.need_main_args = False
    _analyser.is_raise_exception = True
    _analyser.alconna.options.append(subcommand)
    _analyser.default_params_compiler(_analyser)
    _analyser.alconna.options.clear()
    try:
        _analyser.process(command)
        return als(_analyser, subcommand)
    except Exception as e:
        if raise_exception:
            traceback.print_exception(AnalyseError, e, e.__traceback__)
        return<|MERGE_RESOLUTION|>--- conflicted
+++ resolved
@@ -54,11 +54,7 @@
     _analyser.is_raise_exception = True
     try:
         _analyser.process(command)
-<<<<<<< HEAD
-        return ala(_analyser, args, len(args))
-=======
         return ala(_analyser, args)
->>>>>>> 31c7b6d8
     except Exception as e:
         if raise_exception:
             traceback.print_exception(AnalyseError, e, e.__traceback__)
