[build-system]
requires = ["pdm-pep517>=1.0.0"]
build-backend = "pdm.pep517.api"

[project]
name = "arclet-alconna"
description = "A High-performance, Generality, Humane Command Line Arguments Parser Library."
authors = [
    {name = "RF-Tar-Railt", email = "rf_tar_railt@qq.com"},
]
dependencies = [
<<<<<<< HEAD
    "typing-extensions~=4.4.0",
    "nepattern>=0.4.2",
=======
    "typing-extensions>=4.5.0",
    "nepattern<0.6.0, >=0.5.6",
    "tarina>=0.3.3",
>>>>>>> 4bc29f04
]
dynamic = ["version"]
requires-python = ">=3.8"
readme = "README-EN.md"
license = {text = "MIT"}
keywords = [
    "command",
    "argparse",
    "fast",
    "alconna",
    "cli",
    "command-line",
    "parsing",
    "optparse"
]
classifiers=[
    "Typing :: Typed",
    "Development Status :: 5 - Production/Stable",
    "License :: OSI Approved :: MIT License",
    "Programming Language :: Python :: 3.8",
    "Programming Language :: Python :: 3.9",
    "Programming Language :: Python :: 3.10",
    "Programming Language :: Python :: 3.11",
    "Operating System :: OS Independent",
]
[project.urls]
documentation = "https://arcletproject.github.io/docs/alconna/tutorial"
repository = "https://github.com/ArcletProject/Alconna"

[project.optional-dependencies]
full = ["arclet-alconna-tools>=0.2.0"]
<<<<<<< HEAD
cli = ["arclet-alconna-cli>=0.3.0"]
graia = ["arclet-alconna-graia>=0.9.0"]
all = ["arclet-alconna-cli>=0.3.0", "arclet-alconna-graia>=0.8.0", "arclet-alconna-tools>=0.2.0"]
=======
>>>>>>> 4bc29f04

[tool.pdm]

[tool.pdm.build]
includes = ["src/arclet"]

[tool.pdm.dev-dependencies]
dev = [
    "pytest~=7.2.0",
    "coverage~=7.0.1",
    "pydeps~=1.11.0",
    "fix-future-annotations>=0.4.0",
    "viztracer>=0.15.6",
]

[tool.pdm.scripts]
test = "python entry_test.py"
benchmark = "python benchmark.py"
<<<<<<< HEAD
deps = "pydeps ./src/arclet/alconna"
=======
deps = "pydeps -o alconna.svg ./src/arclet/alconna --max-bacon=4 --cluster --keep-target-cluster --rmprefix alconna. "
>>>>>>> 4bc29f04

[tool.pdm.version]
source = "file"
path = "src/arclet/alconna/__init__.py"

[tool.pylint.BASIC]
class-const-naming-style = "any"

[tool.pylint."MESSAGE CONTROL"]
max-line-length = 120
disable = [
    "broad-except",
    "wrong-import-order",
    "unused-import",
    "invalid-name",
    "use-a-generator",
    "unbalanced-tuple-unpacking",
    "inconsistent-return-statements",
    "redefined-builtin",
    "redefined-outer-name",
    "import-outside-toplevel",
    "too-many-arguments",
    "too-many-instance-attributes",
    "too-many-branches",
    "too-many-boolean-expressions",
    "too-many-locals",
    "too-many-statements",
    "too-many-return-statements",
    "super-init-not-called",
    "no-self-use"
]

[tool.coverage.run]
branch = true
source = ["."]
omit = ["test_alconna/entry_test.py"]

[tool.coverage.report]
# Regexes for lines to exclude from consideration
exclude_lines = [
    # standard pragma
    "pragma: no cover",
    # Don't complain if non-runnable code isn't run:
    "if 0:",
    "if __name__ == .__main__.:",
    "if (typing\\.)?TYPE_CHECKING( is True)?:",
    "\\.\\.\\.",
    "pass",
    # Don't complain about abstract methods, they aren't run:
    "@(abc\\.)?abstractmethod",
    # Don't complain overload method / functions
    "@(typing\\.)?overload",
    "def __repr__",
    "def __str__",
    "def __eq__",
    "except ImportError:",
]<|MERGE_RESOLUTION|>--- conflicted
+++ resolved
@@ -9,14 +9,9 @@
     {name = "RF-Tar-Railt", email = "rf_tar_railt@qq.com"},
 ]
 dependencies = [
-<<<<<<< HEAD
-    "typing-extensions~=4.4.0",
-    "nepattern>=0.4.2",
-=======
     "typing-extensions>=4.5.0",
     "nepattern<0.6.0, >=0.5.6",
     "tarina>=0.3.3",
->>>>>>> 4bc29f04
 ]
 dynamic = ["version"]
 requires-python = ">=3.8"
@@ -48,12 +43,6 @@
 
 [project.optional-dependencies]
 full = ["arclet-alconna-tools>=0.2.0"]
-<<<<<<< HEAD
-cli = ["arclet-alconna-cli>=0.3.0"]
-graia = ["arclet-alconna-graia>=0.9.0"]
-all = ["arclet-alconna-cli>=0.3.0", "arclet-alconna-graia>=0.8.0", "arclet-alconna-tools>=0.2.0"]
-=======
->>>>>>> 4bc29f04
 
 [tool.pdm]
 
@@ -72,11 +61,7 @@
 [tool.pdm.scripts]
 test = "python entry_test.py"
 benchmark = "python benchmark.py"
-<<<<<<< HEAD
-deps = "pydeps ./src/arclet/alconna"
-=======
 deps = "pydeps -o alconna.svg ./src/arclet/alconna --max-bacon=4 --cluster --keep-target-cluster --rmprefix alconna. "
->>>>>>> 4bc29f04
 
 [tool.pdm.version]
 source = "file"
