--- conflicted
+++ resolved
@@ -5,11 +5,7 @@
 
 setup(
     name="arclet-alconna",
-<<<<<<< HEAD
-    version="1.6.0",
-=======
     version="1.7.0",
->>>>>>> 4bc29f04
     author="RF-Tar-Railt",
     author_email="rf_tar_railt@qq.com",
     description="A High-performance, Generality, Humane Command Line Arguments Parser Library.",
@@ -19,15 +15,11 @@
     url="https://github.com/ArcletProject/Alconna",
     package_dir={"": "src"},
     packages=find_namespace_packages(where="src"),
-<<<<<<< HEAD
-    install_requires=["typing-extensions>=4.4,<4.6", "nepattern>=0.3.2"],
-=======
     install_requires=[
         "typing-extensions>=4.5.0",
         "nepattern<0.6.0, >=0.5.6",
         "tarina>=0.3.3",
     ],
->>>>>>> 4bc29f04
     extras_require={
         'full': [
             "arclet-alconna-tools>=0.2.0",
