--- conflicted
+++ resolved
@@ -57,8 +57,6 @@
 ```
 value=None args={'pak_name': 'numpy'} options={'upgrade': value=Ellipsis args={}} subcommands={}
 ```
-<<<<<<< HEAD
-=======
 
 ## 讨论
 
@@ -81,7 +79,6 @@
 ```python
 # callback.py
 from arclet.alconna import Alconna, Args
->>>>>>> 4bc29f04
 
 alc = Alconna("callback", Args["foo", int]["bar", str])
 
@@ -94,16 +91,6 @@
 if __name__ == '__main__':
     alc()
 
-<<<<<<< HEAD
-* 高效. 在 i5-10210U 处理器上, 性能大约为 `71000~289000 msg/s`; 测试脚本: [benchmark](benchmark.py) 
-* 精简、多样的构造方法
-* 强大的类型解析与转换功能
-* 可传入同步与异步的 action 函数
-* 高度自定义的帮助信息格式、命令解析器
-* 自定义语言文件, 支持 i18n
-* 命令输入缓存, 以保证重复命令的快速响应
-* 模糊匹配、命令补全等一众特性
-=======
     
 ```
 ```shell
@@ -112,7 +99,6 @@
 bar: hello
 hellohello
 ```
->>>>>>> 4bc29f04
 
 类型转换示范:
 ```python
@@ -138,12 +124,6 @@
 
 组件创建示范:
 ```python
-<<<<<<< HEAD
-from arclet.alconna import Alconna, CommandMeta
-
-alc = Alconna('!test_fuzzy', "foo:str", meta=CommandMeta(fuzzy_match=True))
-alc.parse("！test_fuzy foo bar")
-=======
 # component.py
 from arclet.alconna import Alconna, Args, Option, Subcommand, store_true, count, append
 
@@ -162,7 +142,6 @@
     print(res.query("f.flag"))
     print(res.query("sub"))
 ```
->>>>>>> 4bc29f04
 
 ```shell
 $ python component.py /home/arclet -vvvv -f1 -f2 -f3 sub bar
@@ -231,23 +210,6 @@
 '''
 ```
 
-<<<<<<< HEAD
-命令补全示范:
-```python
-from arclet.alconna import Alconna, Args, Option
-
-alc = Alconna("test", Args["bar", int]) + Option("foo") + Option("fool")
-alc.parse("test --comp")
-
-'''
-下一个输入可能是以下：
-> fool
-> -h
-> int
-> foo
-> --help
-'''
-=======
 模糊匹配示范:
 ```python
 # fuzzy.py
@@ -262,7 +224,6 @@
 ```shell
 $ python fuzzy.py /test_fuzzy foo bar
 无法解析 /test_fuzzy。您想要输入的是不是 "!test_fuzzy" ?
->>>>>>> 4bc29f04
 ```
 
 ## 许可
